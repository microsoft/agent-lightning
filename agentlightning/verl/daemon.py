--- conflicted
+++ resolved
@@ -138,12 +138,8 @@
         mode: Literal["v0", "v1"] = "v1",
         llm_proxy: LLMProxy | None = None,
         store: LightningStore | None = None,
-<<<<<<< HEAD
-        adapter: TraceTripletAdapter | None = None,
+        adapter: BaseTraceTripletAdapter | None = None,
         trace_agg_mode: Literal["transition", "trajectory"] = "transition",
-=======
-        adapter: BaseTraceTripletAdapter | None = None,
->>>>>>> a4cf2fd5
     ):
         self.mode = mode
         self.llm_timeout_seconds = llm_timeout_seconds
