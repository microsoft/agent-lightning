# Copyright (c) Microsoft. All rights reserved.

import asyncio
import json
import os
import random
import socket
import threading
import time
import uuid
from collections import defaultdict
from collections.abc import Mapping
from typing import Any, Dict, List, Literal, Optional, Tuple, cast

import numpy as np
import requests
import torch
from flask import Flask, Response, abort, request
from tensordict import TensorDict
from verl import DataProto

from agentlightning import LLM, AgentLightningServer, NamedResources, RolloutLegacy
from agentlightning.adapter.triplet import TracerTraceToTriplet, TraceToTripletBase
from agentlightning.llm_proxy import LLMProxy, ModelConfig
from agentlightning.store.base import LightningStore
from agentlightning.types import EnqueueRolloutRequest, Rollout, RolloutConfig, Task

__all__ = [
    "AgentModeDaemon",
    "get_left_padded_ids_and_attention_mask",
    "get_right_padded_ids_and_attention_mask",
]


def ids_startswith(
    full_ids: List[int], prefix_ids: List[int], tokenizer: Any, debug: bool = False
) -> Tuple[bool, Tuple[bool, bool, bool]]:
    is_prefix: bool
    template_mismatch, retoken_mismatch, others_mismatch = False, False, False
    if full_ids[: len(prefix_ids)] == prefix_ids:
        is_prefix = True
        return True, (template_mismatch, retoken_mismatch, others_mismatch)
    else:
        is_prefix = False

    if not debug:
        return is_prefix, (template_mismatch, retoken_mismatch, others_mismatch)

    def _special_token_sequence(ids: List[int]) -> List[int]:
        return [id for id in ids if id in tokenizer.all_special_ids]

    def _none_special_token_sequence(ids: List[int]) -> List[int]:
        return [id for id in ids if id not in tokenizer.all_special_ids]

    # First, handle special tokens
    full_special_ids = _special_token_sequence(full_ids)
    prefix_special_ids = _special_token_sequence(prefix_ids)
    if sum(1 for a, b in zip(full_special_ids, prefix_special_ids) if a != b) > 0:
        template_mismatch = True

    # Next, handle string content
    full_content_ids = _none_special_token_sequence(full_ids)
    prefix_content_ids = _none_special_token_sequence(prefix_ids)
    full_string = tokenizer.decode(full_ids, skip_special_tokens=True)
    prefix_string = tokenizer.decode(prefix_ids, skip_special_tokens=True)
    if full_content_ids[: len(prefix_content_ids)] != prefix_content_ids and full_string.startswith(prefix_string):
        retoken_mismatch = True
    elif full_content_ids[: len(prefix_content_ids)] != prefix_content_ids and not full_string.startswith(
        prefix_string
    ):
        others_mismatch = True
    return is_prefix, (template_mismatch, retoken_mismatch, others_mismatch)


def log_mismatch_detail(
    diagnostic: Tuple[bool, bool, bool],
    full_ids: List[int],
    prefix_ids: List[int],
    global_steps: int,
    rollout_id: str,
    turn_id: int,
    log_dir: str,
):
    os.makedirs(log_dir, exist_ok=True)
    template_mismatch, retoken_mismatch, others_mismatch = diagnostic
    if template_mismatch:
        with open(os.path.join(log_dir, "template_mismatch.log"), "a+") as f:
            print("-" * 10 + f" Global Steps: {global_steps}, Rollout ID: {rollout_id}, Turn ID: {turn_id}", file=f)
            print(full_ids, file=f)
            print(prefix_ids, file=f)
    if retoken_mismatch:
        with open(os.path.join(log_dir, "retoken_mismatch.log"), "a+") as f:
            print("-" * 10 + f" Global Steps: {global_steps}, Rollout ID: {rollout_id}, Turn ID: {turn_id}", file=f)
            print(full_ids, file=f)
            print(prefix_ids, file=f)
    if others_mismatch:
        with open(os.path.join(log_dir, "others_mismatch.log"), "a+") as f:
            print("-" * 10 + f" Global Steps: {global_steps}, Rollout ID: {rollout_id}, Turn ID: {turn_id}", file=f)
            print(full_ids, file=f)
            print(prefix_ids, file=f)


def get_left_padded_ids_and_attention_mask(
    ids: List[int], max_length: int, pad_token_id: int
) -> Tuple[List[int], List[int]]:
    """
    Left-pad (or truncate) a sequence of token IDs to a fixed length,
    and build the corresponding attention mask.

    Args:
        ids:             the original list of token IDs.
        max_length:      desired total length after padding/truncation.
        pad_token_id:    ID to use for padding.

    Returns:
        padded_ids (any):      list of length == max_length.
        attention_mask (any):  list of same length: 1 for non-pad tokens, 0 for pads.
    """
    seq_len = len(ids)

    if seq_len >= max_length:
        # too long → truncate from the left, keep the last max_length tokens
        trimmed = ids[-max_length:]
        attention_mask = [1] * max_length
        return trimmed, attention_mask

    # too short → pad on the left
    pad_len = max_length - seq_len
    padded_ids = [pad_token_id] * pad_len + ids
    attention_mask = [0] * pad_len + [1] * seq_len
    return padded_ids, attention_mask


def get_right_padded_ids_and_attention_mask(
    ids: List[int], max_length: int, pad_token_id: int
) -> Tuple[List[int], List[int]]:
    """
    Right-pad (or truncate) a sequence of token IDs to a fixed length,
    and build the corresponding attention mask.

    Args:
        ids:            the original list of token IDs.
        max_length:     desired total length after padding/truncation.
        pad_token_id:   ID to use for padding.

    Returns:
        padded_ids (any):     list of length == max_length.
        attention_mask (any): list of same length: 1 for non-pad tokens, 0 for pads.
    """
    seq_len = len(ids)

    if seq_len >= max_length:
        # too long → truncate to the first max_length tokens
        trimmed = ids[:max_length]
        attention_mask = [1] * max_length
        return trimmed, attention_mask

    # too short → pad on the right
    pad_len = max_length - seq_len
    padded_ids = ids + [pad_token_id] * pad_len
    attention_mask = [1] * seq_len + [0] * pad_len
    return padded_ids, attention_mask


def _find_available_port() -> int:
    with socket.socket(socket.AF_INET, socket.SOCK_STREAM) as s:
        s.bind(("", 0))
        return s.getsockname()[1]


def _to_native(obj: Any) -> Any:
    """Convert data retrieved from Parquet to data usable in AGL server."""
    # 1) Arrays -> list (then recurse)
    if isinstance(obj, np.ndarray):
        return _to_native(obj.tolist())

    # 2) NumPy scalar types -> Python scalars
    if isinstance(obj, np.generic):
        return _to_native(obj.item())

    # 3) Dict-like -> dict
    if isinstance(obj, Mapping):
        return {_to_native(k): _to_native(v) for k, v in obj.items()}  # type: ignore

    # 4) Lists/Tuples/Sets -> list
    if isinstance(obj, (list, tuple, set)):
        return [_to_native(x) for x in obj]  # type: ignore

    # 5) Anything else: leave as-is
    return obj


class AgentModeDaemon:
    """
    AgentModeDaemon using the AgentLightningServer SDK.

    This class manages the server lifecycle, task queueing, and results
    retrieval, while also running a proxy server for LLM requests. It maintains
    the original interface for compatibility with the RayPPOTrainer.
    """

    def __init__(
        self,
        port: Optional[int],
        train_rollout_n: int,
        train_information: Dict[str, Any],
        tokenizer: Any,
        mini_batch_size: int,
        pad_token_id: int,
        reward_fillna_value: float = 0.0,
        llm_timeout_seconds: float = 1200.0,
        mode: Literal["v0", "v1"] = "v1",
        llm_proxy: LLMProxy | None = None,
        store: LightningStore | None = None,
        adapter: TraceToTripletBase | None = None,
        processor: Any = None,
        image_base_dir: Optional[str] = None,
        trace_aggregator: Optional[Dict[str, Any]] = None,
    ):
        self.mode = mode
        self.llm_timeout_seconds = llm_timeout_seconds

        # Server and Task Configuration
        if mode == "v0":
            assert port is not None
            self.server_port = port
            self.server = AgentLightningServer(
                host="0.0.0.0", port=self.server_port, task_timeout_seconds=self.llm_timeout_seconds
            )
            self.proxy_port = _find_available_port()  # Run proxy on a different port
        else:
            assert store is not None
            self.store = store
            if llm_proxy is None:
                self.llm_proxy = LLMProxy(
                    port=_find_available_port(),
                    model_list=[],
                    store=store,
                )
            else:
                # Reuse the existing LLM proxy (probably configured by user)
                self.llm_proxy = llm_proxy
            if adapter is None:
                self.adapter = TracerTraceToTriplet()
            else:
                # Reuse the one from trainer
                self.adapter = adapter
            self._internal_loop: Optional[asyncio.AbstractEventLoop] = None
            self._internal_loop_thread = threading.Thread(target=self._internal_loop_runner, daemon=True)
            self._internal_loop_thread.start()

        # Training and Data Configuration
        self.train_rollout_n = train_rollout_n
        self.train_information = train_information
        self.mini_batch_size = mini_batch_size
        self.pad_token_id = pad_token_id
        self.tokenizer = tokenizer
        self.processor = processor
        self.reward_fillna_value = reward_fillna_value
        self.image_base_dir = image_base_dir
        self.trace_aggregator = trace_aggregator

        # Check if model requires multimodal position_ids (e.g., Qwen2-VL)
        self._use_mrope = self._is_mrope_model()

        # Internal State
        self.backend_llm_server_addresses: List[str] = []
        self._total_tasks_queued = 0
        self._completed_rollouts_v0: Dict[str, RolloutLegacy] = {}
        self._task_id_to_original_sample: Dict[str, Dict[str, Any]] = {}
        self._server_thread: Optional[threading.Thread] = None
        self._proxy_thread: Optional[threading.Thread] = None
        self.is_train = True

    def _internal_loop_runner(self):
        """Run the internal loop."""
        loop = asyncio.new_event_loop()
        asyncio.set_event_loop(loop)
        self._internal_loop = loop
        loop.run_forever()
        loop.close()

    # Multimodal utilities for M-RoPE position embeddings

    def _is_mrope_model(self) -> bool:
        """Check if processor requires M-RoPE position embeddings."""
        if self.processor is None or not hasattr(self.processor, "image_processor"):
            return False
        name = self.processor.image_processor.__class__.__name__
        return "Qwen2VLImageProcessor" in name or "Qwen3VLImageProcessor" in name

    def _resolve_image_path(self, path: str) -> str:
        """Resolve relative image path with base directory."""
        import os

        if os.path.isabs(path):
            return path
        if self.image_base_dir is None:
            raise ValueError(f"Relative path '{path}' requires 'image_base_dir' to be set.")
        return os.path.join(self.image_base_dir, path)

    def _get_image_grid_thw(self, image_urls: List[str]) -> Optional[torch.Tensor]:
        """Compute image_grid_thw from image URLs for M-RoPE computation.

        Args:
            image_urls: List of image URLs extracted from triplet prompt payload.
                URLs can be http(s):// URLs or file:// URIs, or data: URIs.
        """
        from PIL import Image
        from verl.utils.dataset.vision_utils import process_image  # pyright: ignore[reportUnknownVariableType]

        if self.processor is None or not image_urls:
            return None

        def to_image_uri(url: str) -> str:
            # Already a proper URI (http, https, file, data)
            if url.startswith(("http://", "https://", "file://", "data:")):
                return url
            # Treat as a file path that needs resolution
            resolved = self._resolve_image_path(url)
            return f"file://{resolved}"

        images: List[Image.Image] = [process_image({"image": to_image_uri(url)}) for url in image_urls]
        model_inputs = self.processor(text=["dummy"], images=images, return_tensors="pt")
        return model_inputs.get("image_grid_thw")

    def _compute_mrope_position_ids(
        self,
        input_ids: torch.Tensor,
        attention_mask: torch.Tensor,
        image_grid_thw: Optional[torch.Tensor] = None,
    ) -> torch.Tensor:
        """Compute 4D position_ids for M-RoPE models."""
        from typing import Callable

        get_rope_index: Callable[..., torch.Tensor]
        if "Qwen3VL" in self.processor.__class__.__name__:
            from verl.models.transformers.qwen3_vl import get_rope_index  # pyright: ignore[reportUnknownVariableType]
        else:
            from verl.models.transformers.qwen2_vl import get_rope_index  # pyright: ignore[reportUnknownVariableType]

        vision_pos = get_rope_index(
            self.processor, input_ids=input_ids, image_grid_thw=image_grid_thw, attention_mask=attention_mask
        )

        valid_mask = attention_mask.bool()
        text_pos = torch.zeros((1, len(input_ids)), dtype=torch.long, device=input_ids.device)
        text_pos[0, valid_mask] = torch.arange(valid_mask.sum().item(), device=input_ids.device)

        return torch.cat([text_pos, vision_pos], dim=0)

    def _start_proxy_server_v0(self):
        """
        Initializes and runs a Flask-based proxy server in a separate thread.
        This proxy load-balances requests to the actual backend LLM servers.
        """
        app = Flask(__name__)

        num_requests = 0
        last_request_time = 0

        @app.route("/v1/<path:path>", methods=["GET", "POST", "PUT", "DELETE", "PATCH", "OPTIONS", "HEAD"])
        def proxy(path: str):  # type: ignore
            if not self.backend_llm_server_addresses:
                abort(503, description="No backend LLM servers available.")

            # Randomly choose a backend server for load balancing
            target_server = random.choice(self.backend_llm_server_addresses)
            target_url = f"http://{target_server}/v1/{path}"

            # Copy client request headers, removing the Host header
            headers = {key: value for key, value in request.headers if key.lower() != "host"}

            # Log the request for debugging
            nonlocal num_requests, last_request_time
            current_time = time.time()
            num_requests += 1
            if current_time - last_request_time > 60 or num_requests == 1 or num_requests % 100 == 0:
                print(f"Proxying {request.method} request to {target_server}. Request data: {request.get_data()}")
            last_request_time = current_time

            try:
                # Forward the request to the target backend
                resp = requests.request(
                    method=request.method,
                    url=target_url,
                    headers=headers,
                    params=request.args,  # type: ignore
                    data=request.get_data(),
                    cookies=request.cookies,
                    allow_redirects=False,
                    timeout=self.llm_timeout_seconds,
                )
                # Filter out hop-by-hop headers before returning the response
                excluded_headers = [
                    "content-encoding",
                    "content-length",
                    "transfer-encoding",
                    "connection",
                    "keep-alive",
                    "proxy-authenticate",
                    "proxy-authorization",
                    "te",
                    "trailers",
                    "upgrade",
                ]
                response_headers = [
                    (name, value) for name, value in resp.raw.headers.items() if name.lower() not in excluded_headers
                ]
                if resp.status_code == 200:
                    # NOTE: from Zhiyuan's code.
                    # https://github.com/hzy46/verl_agent_mode/blob/2db65ea9858f645a914120357412a7540f8bd82d/verl/trainer/ppo/ray_trainer.py#L692-L711
                    # request_json = json.loads(request.get_data().decode("utf-8"))
                    response_json = json.loads(resp.content.decode("utf-8"))
                    # response_message = ChatCompletion(**response_json).choices[0].message.model_dump(exclude_unset=True, exclude_none=True)
                    # tool_schemas = request_json.get("tools", None)
                    # prompt_ids = self.tokenizer.apply_chat_template(request_json["messages"], tools=tool_schemas, add_generation_prompt=True, tokenize=True)
                    # full_ids = self.tokenizer.apply_chat_template(request_json["messages"] + [response_message], tools=tool_schemas, add_generation_prompt=False, tokenize=True)
                    # TBD: response_ids sometimes ends with "<eos_id>\n", shall we keep the extra "\n"?
                    # sometimes it has some differences with the hacky method in the end, but this should align with ToolCompletionCallback
                    # response_ids = full_ids[len(prompt_ids):]

                    # NOTE (yuge): They are different. Don't know why.
                    # assert response_json['prompt_token_ids'] == prompt_ids
                    # patched_response_ids = response_json['response_token_ids'][0]
                    # assert patched_response_ids == response_ids[:len(patched_response_ids)], f"{patched_response_ids} != {response_ids[:len(patched_response_ids)]}"
                    # response_json['prompt_token_ids'] = prompt_ids
                    # response_json['response_token_ids'] = [response_ids]
                    replaced_return_content = json.dumps(response_json).encode("utf-8")
                    return Response(replaced_return_content, status=resp.status_code, headers=response_headers)
                return Response(resp.content, resp.status_code, response_headers)
            except requests.exceptions.RequestException as e:
                abort(500, description=f"Error proxying request: {e}")

        def run_app():
            app.run(host="0.0.0.0", port=self.proxy_port, threaded=True, debug=False)

        self._proxy_thread = threading.Thread(target=run_app, daemon=True)
        self._proxy_thread.start()
        print(f"Proxy server running on port {self.proxy_port}")

    async def _update_proxy_server_v1(self):
        model_name = self.train_information.get("model")
        if not model_name:
            raise ValueError("Model name is not set.")
        self.llm_proxy.update_model_list(
            [
                ModelConfig(
                    {
                        "model_name": model_name,
                        "litellm_params": {
                            "model": "hosted_vllm/" + model_name,
                            "api_base": f"http://{address}/v1/",
                        },
                    }
                )
                for address in self.backend_llm_server_addresses
            ],
        )

        await self.llm_proxy.restart()

    def start(self):
        """Starts the main AgentLightningServer and the proxy server."""

        if self.mode == "v0":

            def run_server():
                """Run the AgentLightningServer in a separate thread."""
                asyncio.run(self.server.run_forever())

            self._server_thread = threading.Thread(target=run_server, daemon=True)
            self._server_thread.start()

            # Wait for the server's internal startup event to be set.
            print("Waiting for AgentLightningServer to start...")
            is_ready = self.server.startup_event.wait(timeout=20.0)  # Wait up to 20s
            if not is_ready:
                raise RuntimeError("AgentLightningServer failed to start within the timeout period.")

            print(f"AgentLightningServer control plane running on port {self.server_port}")

            self._start_proxy_server_v0()
        else:
            # Agent lightning server is no longer needed;
            # Start proxy server in _async_set_up
            pass

    async def _async_set_up(self, data: Dict[str, Any], server_addresses: List[str], is_train: bool = True):
        """Async helper to set up data and resources on the server."""
        self.clear_data_and_server()
        if server_addresses != self.backend_llm_server_addresses:
            self.backend_llm_server_addresses = server_addresses
            if self.mode == "v1" and not self.llm_proxy.is_running():
                await self._update_proxy_server_v1()
        self.is_train = is_train

        # 1. Update resources on the server for clients to use
        if self.mode == "v0":
            llm_resource = LLM(
                endpoint=f"http://127.0.0.1:{self.proxy_port}/v1",
                model=self.train_information.get("model", "default-model"),
                sampling_parameters={
                    "temperature": self.train_information.get("temperature", 0.7 if is_train else 0.0)
                },
            )
        else:
            llm_resource = self.llm_proxy.as_resource(
                sampling_parameters={
                    "temperature": self.train_information.get("temperature", 0.7 if is_train else 0.0)
                },
            )

        resources: NamedResources = {"main_llm": llm_resource}

        if self.mode == "v0":
            resources_id = await self.server.update_resources(resources)
        else:
            resources_update = await self.store.add_resources(resources)
            resources_id = resources_update.resources_id

        # 2. Queue tasks for agents to process
        keys = list(data.keys())
        num_samples = len(data[keys[0]])
        rollouts_per_sample = self.train_rollout_n if is_train else 1

        enqueue_rollout_requests: List[EnqueueRolloutRequest] = []
        data_id_to_original_sample: Dict[str, Dict[str, Any]] = {}

        for i in range(num_samples):
            data_id = str(uuid.uuid4())
            original_sample = {key: data[key][i] for key in keys}
            original_sample["data_id"] = data_id
            data_id_to_original_sample[data_id] = original_sample

            # For training, each sample is rolled out multiple times
            # Data ID is different from Rollout ID, as one data can have multiple rollouts.
            for _ in range(rollouts_per_sample):
                task_metadata = {"data_id": data_id, "is_train": is_train}
                if self.mode == "v0":
                    # Queue immediately
                    rollout_id = await self.server.queue_task(
                        sample=_to_native(original_sample),
                        mode="train" if is_train else "val",
                        resources_id=resources_id,
                        metadata=task_metadata,
                    )

                    # Store original sample data to reconstruct batch information later
                    self._task_id_to_original_sample[rollout_id] = original_sample
                    self._total_tasks_queued += 1
                else:
                    # Collect tasks to enqueue in batch and queue them later
                    enqueue_rollout_requests.append(
                        EnqueueRolloutRequest(
                            input=_to_native(original_sample),
                            mode="train" if is_train else "val",
                            resources_id=resources_id,
                            config=RolloutConfig(
                                unresponsive_seconds=self.llm_timeout_seconds,
                                timeout_seconds=self.llm_timeout_seconds,
                            ),
                            metadata=task_metadata,
                        )
                    )

        if self.mode == "v1":
            # Enqueue all the tasks in a single batch
            rollouts = await self.store.enqueue_many_rollouts(enqueue_rollout_requests)
            self._task_id_to_original_sample.update(
                {
                    # Recover the original data and store it for later use.
                    rollout.rollout_id: data_id_to_original_sample[cast(Dict[str, Any], rollout.metadata)["data_id"]]
                    for rollout in rollouts
                }
            )
            self._total_tasks_queued += len(rollouts)

    def set_up_data_and_server(self, data: Dict[str, Any], server_addresses: List[str], is_train: bool = True):
        """Synchronous wrapper for setting up data and server resources."""
        coro = self._async_set_up(data, server_addresses, is_train)

        if self.mode == "v0":
            if not self.server.loop or not self.server.startup_event.is_set():
                raise RuntimeError("Server is not running or ready.")

            future = asyncio.run_coroutine_threadsafe(coro, self.server.loop)

        else:
            if self._internal_loop is None:
                raise RuntimeError("Internal loop is not running.")
            future = asyncio.run_coroutine_threadsafe(coro, self._internal_loop)
        try:
<<<<<<< HEAD
            future.result(timeout=3600)  # Wait for completion with a timeout
=======
            future.result(timeout=300)  # Wait for completion with a timeout
>>>>>>> 4b36b25a
        except Exception as e:
            print(f"Failed to set up data on server: {e}")
            raise

    def _validate_data(self, rollout: RolloutLegacy):
        if rollout.final_reward is None:
            print(
                f"Warning: Reward is None for rollout {rollout.rollout_id}, will be auto-set to {self.reward_fillna_value}."
            )
        if rollout.triplets is None:
            print(f"Warning: Triplet is None for rollout {rollout.rollout_id}.")
        elif len(rollout.triplets) == 0:
            print(f"Warning: Length of triplets is 0 for rollout {rollout.rollout_id}.")
        elif any(not r.response.get("token_ids", []) for r in rollout.triplets):
            print(f"Warning: Rollout {rollout.rollout_id} contains empty response: {rollout.triplets}")
        elif any(not r.prompt.get("token_ids", []) for r in rollout.triplets):
            print(f"Warning: Rollout {rollout.rollout_id} contains empty prompt: {rollout.triplets}")

    async def _validate_data_v1(self, rollout: Rollout) -> RolloutLegacy:
        """Convert Rollout to RolloutLegacy and validate.

        1. Task: construct from Rollout
        2. Triplets: obtained by querying spans and feeding into the adapter
        3. Final reward: extracted from last triplet's reward, searching backwards if not found
        """
        # Query spans for this rollout (latest attempt)
        spans = await self.store.query_spans(rollout.rollout_id, attempt_id="latest")

        # Convert spans to triplets using the adapter
        if not spans:
            # No triplets found, will emit a warning later.
            triplets = []
        else:
            triplets = self.adapter.adapt(spans)

        # Extract final reward from triplets
        final_reward: Optional[float] = None
        if triplets:
            # Search backwards through triplets for the first non-None reward
            for triplet in reversed(triplets):
                if triplet.reward is not None:
                    final_reward = triplet.reward
                    break

        # Construct the Task object from Rollout
        task = Task(
            rollout_id=rollout.rollout_id,
            input=rollout.input,
            mode=rollout.mode,
            resources_id=rollout.resources_id,
            metadata=rollout.metadata or {},
        )

        # Create the Rollout object (without trace and logs as per user's note)
        result_rollout = RolloutLegacy(
            rollout_id=rollout.rollout_id,
            task=task,
            final_reward=final_reward,
            triplets=triplets,
            metadata=rollout.metadata or {},
        )

        # Run the same validation as v0
        self._validate_data(result_rollout)

        return result_rollout

    async def _async_run_until_finished(self, verbose: bool = True):
        """Async helper to wait for all tasks to complete."""
        while len(self._completed_rollouts_v0) < self._total_tasks_queued:
            if self.mode == "v0":
                completed_batch = await self.server.retrieve_completed_rollouts()
            else:
                completed_batch = await self.store.wait_for_rollouts(
                    rollout_ids=list(self._task_id_to_original_sample.keys()), timeout=0
                )
            for rollout in completed_batch:
                if rollout.rollout_id in self._completed_rollouts_v0:
                    # Already processed, skip
                    continue
                if isinstance(rollout, Rollout):
                    rollout = await self._validate_data_v1(rollout)
                else:
                    self._validate_data(rollout)
                if rollout.rollout_id not in self._task_id_to_original_sample:
                    print(f"Warning: Received unknown rollout ID {rollout.rollout_id}, skipping.")
                else:
                    self._completed_rollouts_v0[rollout.rollout_id] = rollout
            if verbose:
                print(f"Completed {len(self._completed_rollouts_v0)}/{self._total_tasks_queued} tasks...")
            await asyncio.sleep(5)

        print("All tasks finished.")

    def run_until_all_finished(self, verbose: bool = True):
        """Synchronously waits for all queued tasks to be completed and reported."""
        if self._total_tasks_queued == 0:
            print("Warning: No tasks were queued.")
            return

        if self.mode == "v0":
            if not self.server.loop or not self.server.startup_event.is_set():
                raise RuntimeError("Server is not running or ready.")
            loop = self.server.loop
        else:
            loop = self._internal_loop
            assert loop is not None

        coro = self._async_run_until_finished(verbose)
        future = asyncio.run_coroutine_threadsafe(coro, loop)
        try:
            future.result()  # Wait indefinitely for all tasks to complete
        except Exception as e:
            print(f"Error while waiting for tasks to finish: {e}")
            raise

    def get_test_metrics(self):
        """Calculates and returns metrics for a validation run."""
        assert not self.is_train, "This method should only be called during validation."
        assert len(self._completed_rollouts_v0) == self._total_tasks_queued

        sample_stat_list: List[Dict[str, Any]] = []
        sample_stat_list_by_source: Dict[str, List[Dict[str, Any]]] = defaultdict(
            list
        )  # FIXME: Evaluate whether grouping stats by source is actually needed.

        for rollout_id, rollout in self._completed_rollouts_v0.items():
            final_reward_raw: Optional[float] = rollout.final_reward
            final_reward = self._fillna_reward(rollout)
            if not rollout.triplets:
                print(f"Warning: No triplets found for test rollout {rollout.rollout_id}.")
                sample_stat_list.append({"reward": final_reward, "has_reward": final_reward_raw is not None})
                continue
            response_length_list = [len(triplet.response.get("token_ids", [])) for triplet in rollout.triplets]

            if "data_source" in self._task_id_to_original_sample[rollout_id]:
                # When a test sample includes a 'data_source' field, record per-source statistics for test results.
                # TODO: This is a flawed design. We should have a better way to handle this.
                data_source = self._task_id_to_original_sample[rollout_id]["data_source"]
                sample_stat_list_by_source[data_source].append(
                    {
                        "sum_response_length": np.sum(response_length_list),
                        "mean_response_length": np.mean(response_length_list) if response_length_list else 0,
                        "turn_count": len(rollout.triplets),
                        "reward": final_reward,
                        "has_reward": final_reward_raw is not None,
                    }
                )
            sample_stat_list.append(
                {
                    "sum_response_length": np.sum(response_length_list),
                    "mean_response_length": np.mean(response_length_list) if response_length_list else 0,
                    "turn_count": len(rollout.triplets),
                    "reward": final_reward,
                    "has_reward": final_reward_raw is not None,
                }
            )
        metric_dict: Dict[str, Any] = {}

        stats_w_trace = [stat for stat in sample_stat_list if "sum_response_length" in stat]
        stats_w_trace_by_source = {
            data_source: [stat for stat in sample_stats if "sum_response_length" in stat]
            for data_source, sample_stats in sample_stat_list_by_source.items()
        }
        for data_source, sample_stats in sample_stat_list_by_source.items():
            metric_dict.update(
                {
                    f"val/{data_source}/n_rollouts": len(sample_stats),
                    f"val/{data_source}/n_rollouts_w_trace": len(stats_w_trace_by_source[data_source]),
                    f"val/{data_source}/n_rollouts_w_reward": len(
                        [stat for stat in sample_stats if stat["has_reward"]]
                    ),
                    f"val/{data_source}/reward": np.mean(
                        [stat["reward"] for stat in sample_stats]
                    ),  # each rollout must have a reward (fillna if missing)
                    f"val/{data_source}/mean_response_length": np.mean(
                        [stat["mean_response_length"] for stat in stats_w_trace_by_source[data_source]]
                    ),
                    f"val/{data_source}/sum_response_length": np.mean(
                        [stat["sum_response_length"] for stat in stats_w_trace_by_source[data_source]]
                    ),
                    f"val/{data_source}/turn_count": np.mean(
                        [stat["turn_count"] for stat in stats_w_trace_by_source[data_source]]
                    ),
                }
            )
        metric_dict.update(
            {
                "val/n_rollouts": len(sample_stat_list),
                "val/n_rollouts_w_trace": len(stats_w_trace),
                "val/n_rollouts_w_reward": len([stat for stat in sample_stat_list if stat["has_reward"]]),
                "val/reward": np.mean(
                    [stat["reward"] for stat in sample_stat_list]
                ),  # each rollout must have a reward (fillna if missing)
                "val/mean_response_length": np.mean([stat["mean_response_length"] for stat in stats_w_trace]),
                "val/sum_response_length": np.mean([stat["sum_response_length"] for stat in stats_w_trace]),
                "val/turn_count": np.mean([stat["turn_count"] for stat in stats_w_trace]),
            }
        )
        return metric_dict

    def get_train_data_batch(
        self, max_prompt_length: int, max_response_length: int, device: torch.device, global_steps: int
    ):
        """
        Processes completed rollouts to generate a training data batch.

        This function reconstructs the logic from the original AgentModeDaemon,
        using data retrieved from the new server architecture. It handles padding,
        truncation, and tensor creation for the PPO training loop.
        """
        assert self.is_train, "This method should only be called during training."
        assert len(self._completed_rollouts_v0) == self._total_tasks_queued

        # 1. Reconstruct the `finished_id_to_sample_info` structure from completed rollouts
        finished_id_to_sample_info: Dict[str, Dict[str, Any]] = {}
        finished_id_to_final_reward: Dict[str, float] = {}
        sample_with_reward_count = 0
        for rollout_id, rollout in self._completed_rollouts_v0.items():
            original_sample = self._task_id_to_original_sample[rollout_id]
            sample_with_reward_count += int(rollout.final_reward is not None)
            final_reward = self._fillna_reward(rollout)

            if not rollout.triplets:
                finished_id_to_final_reward[rollout_id] = final_reward
                print(f"Warning: No triplets found for training rollout {rollout.rollout_id}, skipping.")
                continue

            # The client should report triplets that contain prompt_ids and response_ids.
            # Example triplet.prompt: {"token_ids": [...], "image_urls": [...]}
            # Example triplet.response: {"token_ids": [...]}
            trace_list = [
                {
                    "prompt_ids": t.prompt.get("token_ids", []),
                    "response_ids": t.response.get("token_ids", []),
                    "image_urls": t.prompt.get("image_urls", []),
                }
                for t in rollout.triplets
            ]
            info = {
                "reward": final_reward,
                "trace_list": trace_list,
                "data_id": original_sample["data_id"],
            }
            finished_id_to_sample_info[rollout_id] = info
            finished_id_to_final_reward[rollout_id] = final_reward
        #
        # --- Data processing and tensor creation logic ---
        # Get all the reported data.
        # prompt_ids are left-padded.
        # response_ids are right-padded.
        # They are concatenated in the middle.
        # Discard handling:
        #   - Those exceeding max_prompt_length will be marked for discard, but not
        #     discarded here. They are only truncated and marked, to be discarded later.
        #     This is for the correctness of the advantage calculation.
        #   - The discard for the PPO mini-batch should also be handled this way.
        input_ids_list: List[List[int]] = []
        input_attention_mask_list: List[List[int]] = []
        response_ids_list: List[List[int]] = []
        response_attention_mask_list: List[List[int]] = []
        reward_list: List[float] = []
        data_id_list: List[str] = []
        rollout_id_list: List[str] = []
        turn_index_list: List[int] | List[List[int]] = []
        is_drop_list: List[bool] = []
        image_grid_thw_list: List[Optional[torch.Tensor]] = []  # For Qwen2-VL mrope
        n_trunc_sample_because_of_response = 0

        if self.trace_aggregator.mode == "transition":
            for rollout_id, sample_info in finished_id_to_sample_info.items():
                for turn_index, trace in enumerate(sample_info["trace_list"]):

                    reward_list.append(sample_info["reward"])
                    prompt_ids, response_ids = trace["prompt_ids"], trace["response_ids"]

                    # Mark samples with prompts exceeding max_prompt_length to be dropped later
                    if len(prompt_ids) > max_prompt_length:
                        prompt_ids = prompt_ids[:max_prompt_length]
                        is_drop_list.append(True)
                    else:
                        is_drop_list.append(False)

                    # Truncate responses that exceed max_response_length
                    if len(response_ids) > max_response_length:
                        response_ids = response_ids[:max_response_length]
                        n_trunc_sample_because_of_response += 1

                    # Pad prompts to the left and responses to the right
                    one_input_ids, one_input_attention_mask = get_left_padded_ids_and_attention_mask(
                        prompt_ids, max_prompt_length, self.pad_token_id
                    )
                    one_response_ids, one_response_attention_mask = get_right_padded_ids_and_attention_mask(
                        response_ids, max_response_length, self.pad_token_id
                    )

                    input_ids_list.append(one_input_ids)
                    input_attention_mask_list.append(one_input_attention_mask)
                    response_ids_list.append(one_response_ids)
                    response_attention_mask_list.append(one_response_attention_mask)
                    data_id_list.append(sample_info["data_id"])
                    rollout_id_list.append(rollout_id)
                    turn_index_list.append(turn_index)

                    # Compute image_grid_thw for this triplet using image_urls from prompt
                    if self._use_mrope:
                        image_urls = trace.get("image_urls", [])
                        image_grid_thw_list.append(self._get_image_grid_thw(image_urls))

        elif self.trace_aggregator.mode == "trajectory":
            assert not self._use_mrope, "M-RoPE is not supported in trajectory mode yet."

            response_mask_list: List[List[int]] = []
            unmerged_count: int = 0
            template_mismatch_count, retoken_mismatch_count, others_mismatch_count = 0, 0, 0
            response_per_turn_list: List[int] = []

            for rollout_id, sample_info in finished_id_to_sample_info.items():
                merged_trace_idx: List[List[int]] = []

                # Identify which turns can be merged based on token ids prefix matching
                current_merged_trace_idx: List[int] = []
                current_context: List[int] = []
                for turn_index, trace in enumerate(sample_info["trace_list"]):
                    response_per_turn_list.append(len(trace["response_ids"]))
                    is_prefix, diagnostic = ids_startswith(
                        trace["prompt_ids"] + trace["response_ids"],
                        current_context,
                        self.tokenizer,
                        self.trace_aggregator.mode.debug,
                    )
                    if not is_prefix and self.trace_aggregator.mode.debug == True:
                        template_mismatch_count += diagnostic[0]
                        retoken_mismatch_count += diagnostic[1]
                        others_mismatch_count += diagnostic[2]
                        log_mismatch_detail(
                            diagnostic,
                            trace["prompt_ids"] + trace["response_ids"],
                            current_context,
                            global_steps,
                            rollout_id,
                            turn_index,
                            self.trace_aggregator.mode.unmatch_log_dir,
                        )

                    if is_prefix:
                        current_context = trace["prompt_ids"] + trace["response_ids"]
                        current_merged_trace_idx.append(turn_index)
                    else:
                        merged_trace_idx.append(current_merged_trace_idx)
                        current_merged_trace_idx = [turn_index]
                        current_context = trace["prompt_ids"] + trace["response_ids"]

                if current_merged_trace_idx not in merged_trace_idx:
                    merged_trace_idx.append(current_merged_trace_idx)

                if len(merged_trace_idx) > 1:
                    unmerged_count += 1

                # Merge all trace segments in merged_trace_idx into training samples
                for current_merged_trace_idx in merged_trace_idx:
                    prompt_ids = sample_info["trace_list"][current_merged_trace_idx[0]]["prompt_ids"]

                    # if the merged_trace_idx doesn't start with the beginning of the prompt_ids, we need to adjust it
                    if current_merged_trace_idx[0] > 0 and len(prompt_ids) > max_prompt_length:
                        response_ids = prompt_ids[max_prompt_length:]
                        prompt_ids = prompt_ids[:max_prompt_length]
                        response_mask = [1] * len(response_ids)
                    else:
                        response_ids = []
                        response_mask = []

                    prompt_length = len(prompt_ids)
                    response_ids += sample_info["trace_list"][current_merged_trace_idx[0]]["response_ids"]
                    response_mask += [1] * len(response_ids)
                    for turn_index in current_merged_trace_idx[1:]:
                        trace = sample_info["trace_list"][turn_index]
                        new_prompt_length = len(trace["prompt_ids"]) - len(response_ids) - prompt_length
                        response_ids += trace["prompt_ids"][-new_prompt_length:]
                        response_ids += trace["response_ids"]
                        response_mask += [0] * new_prompt_length
                        response_mask += [1] * len(trace["response_ids"])

                    reward_list.append(sample_info["reward"])

                    # Mark samples with prompts exceeding max_prompt_length to be dropped later
                    if len(prompt_ids) > max_prompt_length:
                        prompt_ids = prompt_ids[:max_prompt_length]
                        is_drop_list.append(True)
                    else:
                        is_drop_list.append(False)

                    # Truncate responses that exceed max_response_length
                    if len(response_ids) > max_response_length:
                        response_ids = response_ids[:max_response_length]
                        response_mask = response_mask[:max_response_length]
                        n_trunc_sample_because_of_response += 1

                    # Pad prompts to the left and responses to the right
                    one_input_ids, one_input_attention_mask = get_left_padded_ids_and_attention_mask(
                        prompt_ids, max_prompt_length, self.pad_token_id
                    )
                    one_response_ids, one_response_attention_mask = get_right_padded_ids_and_attention_mask(
                        response_ids, max_response_length, self.pad_token_id
                    )
                    one_response_mask, _ = get_right_padded_ids_and_attention_mask(
                        response_mask, max_response_length, 0
                    )

                    input_ids_list.append(one_input_ids)
                    input_attention_mask_list.append(one_input_attention_mask)
                    response_ids_list.append(one_response_ids)
                    response_attention_mask_list.append(one_response_attention_mask)
                    response_mask_list.append(one_response_mask)
                    data_id_list.append(sample_info["data_id"])
                    rollout_id_list.append(rollout_id)
                    # turn_index_list.append(current_merged_trace_idx)
        else:
            raise ValueError(f"Unknown trace_aggregator mode: {self.trace_aggregator.mode}")

        n_transition = len(input_ids_list)
        batch_input_ids = torch.LongTensor(input_ids_list).to(device)
        input_attention_mask = torch.LongTensor(input_attention_mask_list).to(device)
        batch_response_ids = torch.LongTensor(response_ids_list).to(device)
        response_attention_mask = torch.LongTensor(response_attention_mask_list).to(device)
        response_mask = (
            torch.LongTensor(response_mask_list).to(device) if self.trace_aggregator.mode == "trajectory" else None
        )

        # Concatenate prompts and responses to form the full sequence
        batch_seq = torch.cat([batch_input_ids, batch_response_ids], dim=-1)
        attention_mask = torch.cat([input_attention_mask, response_attention_mask], dim=-1)

        # Compute position_ids - use mrope for Qwen2-VL, standard 2D otherwise
        if self._use_mrope:
            # For Qwen2-VL: compute 4D position_ids (batch_size, 4, seq_length)
            position_ids_list: list[torch.Tensor] = []
            for i in range(n_transition):
                pos_ids = self._compute_mrope_position_ids(
                    input_ids=batch_seq[i],
                    attention_mask=attention_mask[i],
                    image_grid_thw=image_grid_thw_list[i] if image_grid_thw_list else None,
                )  # (4, seq_length)
                position_ids_list.append(pos_ids)
            # Stack to (batch_size, 4, seq_length)
            position_ids = torch.stack(position_ids_list, dim=0)
        else:
            # Standard 2D position_ids (batch_size, seq_length)
            position_ids = torch.clamp(torch.cumsum(attention_mask, dim=-1) - 1, min=0)

        is_drop_mask = torch.BoolTensor(is_drop_list).to(device)
        scores = torch.tensor(reward_list, dtype=torch.bfloat16).to(device)

        # Create token-level scores by placing the final reward at the last token position
        token_level_scores = torch.zeros_like(attention_mask, dtype=scores.dtype)
        # For mrope (3D position_ids), use the first dimension (text position_ids) for eos calculation
        if self._use_mrope:
            # position_ids is (batch_size, 4, seq_length), use first dim for text positions
            text_position_ids = position_ids[:, 0, :]  # (batch_size, seq_length)
            eos_mask_idx = torch.argmax(text_position_ids * attention_mask, dim=-1)  # (bsz,)
        else:
            eos_mask_idx = torch.argmax(position_ids * attention_mask, dim=-1)  # (bsz,)
        # At the eos_mask_idx position of each sample, fill in the corresponding scores.
        # torch.arange(n_transition) generates [0,1,2,...,bsz-1] as indices for the batch dimension.
        token_level_scores[torch.arange(n_transition), eos_mask_idx] = scores
        # Only take the last response_length part of the sequence to get the token-level scores for the model's response part.
        token_level_scores = token_level_scores[:, -max_response_length:]

        # Form the final batch using TensorDict
        batch = TensorDict(
            {
                "prompts": batch_input_ids,
                "responses": batch_response_ids,
                "input_ids": batch_seq,  # here input_ids become the whole sentences
                "attention_mask": attention_mask,
                "position_ids": position_ids,
                "is_drop_mask": is_drop_mask,
                "token_level_scores": token_level_scores.contiguous(),
                **({"response_mask": response_mask} if self.trace_aggregator.mode == "trajectory" else {}),
            },
            batch_size=n_transition,
        )
        data_proto = DataProto(batch=batch)

        data_metrics = {
            "training/reward": np.mean(list(finished_id_to_final_reward.values())),
            "training/n_rollouts": len(finished_id_to_final_reward),
            "training/n_rollouts_w_trace": len(finished_id_to_sample_info),
            "training/n_rollouts_w_reward": sample_with_reward_count,
            "training/n_truncated_triplets": n_trunc_sample_because_of_response,
            "training/n_triplets": n_transition,
            # log data, only for debug testing
            **(
                {
                    "training/n_unmerged_rollouts": unmerged_count,
                    "training/n_triplets_by_turn": len(response_per_turn_list),  # type: ignore
                    "training/avg_response_length_by_turn": np.mean(response_per_turn_list),  # type: ignore
                    "training/max_response_length_by_turn": np.max(response_per_turn_list),  # type: ignore
                    "training/min_response_length_by_turn": np.min(response_per_turn_list),  # type: ignore
                }
                if self.trace_aggregator.mode == "trajectory"
                else {}
            ),
            **(
                {
                    "training/template_mismatch_triplets": template_mismatch_count,
                    "training/retoken_mismatch_triplets": retoken_mismatch_count,
                    "training/others_mismatch_triplets": others_mismatch_count,
                    "training/template_mismatch_ratio": template_mismatch_count / len(response_per_turn_list),
                    "training/retoken_mismatch_ratio": retoken_mismatch_count / len(response_per_turn_list),
                    "training/others_mismatch_ratio": others_mismatch_count / len(response_per_turn_list),
                }
                if self.trace_aggregator.mode == "trajectory" and self.trace_aggregator.debug
                else {}
            ),
        }

        # Add non-tensor data for advantage calculation and logging
        data_proto.non_tensor_batch["data_id_list"] = np.array(data_id_list)  # type: ignore
        data_proto.non_tensor_batch["rollout_id_list"] = np.array(rollout_id_list)  # type: ignore
        if self.trace_aggregator.mode == "transition":
            data_proto.non_tensor_batch["turn_index_list"] = np.array(turn_index_list)  # type: ignore

        return data_proto, data_metrics

    def clear_data_and_server(self):
        """Resets the internal state of the daemon for the next run."""
        self.backend_llm_server_addresses = []
        self._completed_rollouts_v0.clear()
        self._task_id_to_original_sample.clear()
        self._total_tasks_queued = 0
        # For a true reset, the server's internal queues would also need clearing.
        # This implementation assumes that `set_up_data_and_server` is called
        # for each new run, effectively starting a fresh batch.

    def _fillna_reward(self, rollout: RolloutLegacy):
        if rollout.final_reward is None:
            if self.reward_fillna_value is not None:  # type: ignore
                final_reward = self.reward_fillna_value
            else:
                raise ValueError(f"Reward is None for rollout {rollout.rollout_id}, please check the reward function.")
        else:
            final_reward = rollout.final_reward
        return final_reward<|MERGE_RESOLUTION|>--- conflicted
+++ resolved
@@ -591,11 +591,7 @@
                 raise RuntimeError("Internal loop is not running.")
             future = asyncio.run_coroutine_threadsafe(coro, self._internal_loop)
         try:
-<<<<<<< HEAD
-            future.result(timeout=3600)  # Wait for completion with a timeout
-=======
             future.result(timeout=300)  # Wait for completion with a timeout
->>>>>>> 4b36b25a
         except Exception as e:
             print(f"Failed to set up data on server: {e}")
             raise
