--- conflicted
+++ resolved
@@ -1,9 +1,6 @@
-<<<<<<< HEAD
-from typing import Any
-=======
 # Copyright (c) Microsoft. All rights reserved.
 
->>>>>>> 0a92600a
+from typing import Any
 import hydra
 import ray
 
