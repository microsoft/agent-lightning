# Copyright (c) Microsoft. All rights reserved.

# type: ignore

from __future__ import annotations

import random
from contextlib import contextmanager
from copy import deepcopy
from pprint import pprint
from typing import Dict, Tuple, Type

import numpy as np
import torch
import verl
from codetiming import Timer
from omegaconf import OmegaConf
from tqdm import tqdm
from verl import DataProto
from verl.protocol import pad_dataproto_to_divisor, unpad_dataproto
from verl.trainer.ppo.core_algos import agg_loss
from verl.trainer.ppo.metric_utils import (
    _compute_response_info,
    compute_throughout_metrics,
    compute_timing_metrics,
)
from verl.trainer.ppo.ray_trainer import (
    AdvantageEstimator,
    RayPPOTrainer,
    apply_kl_penalty,
    compute_advantage,
    compute_response_mask,
)
from verl.utils.metric import reduce_metrics
from verl.utils.tracking import Tracking

from agentlightning.adapter import TraceAdapter, TraceToTripletBase
from agentlightning.llm_proxy import LLMProxy
from agentlightning.store.base import LightningStore

from .daemon import AgentModeDaemon

__all__ = [
    "AgentLightningTrainer",
]


@contextmanager
def _timer(name: str, timing_raw: Dict[str, float]):
    with Timer(name=name, logger=None) as timer:
        yield
    if name not in timing_raw:
        timing_raw[name] = 0
    timing_raw[name] += timer.last


# This function is adapted from verl.
# We introduce a new parameter `suffix` to distinguish between metrics computed
# before and after AgentLightning’s post-processing.
# - "Before" refers to raw reward and advantage values.
# - "After" refers to values computed following post-processing, which involves:
#     (1) Dropping prompts that exceed the maximum allowed length.
#     (2) Adjusting the batch size to be a multiple of the mini PPO size.
# Different suffixes are used to label these two stages accordingly.
def compute_data_metrics(batch: DataProto, use_critic: bool = True, suffix: str = "") -> Dict[str, Any]:
    """
    Computes various metrics from a batch of data for PPO training.

    This function calculates metrics related to scores, rewards, advantages, returns, values,
    and sequence lengths from a batch of data. It provides statistical information (mean, max, min)
    for each metric category.

    Args:
        batch: A DataProto object containing batch data with token-level scores, rewards, advantages, etc.
        use_critic: Whether to include critic-specific metrics. Defaults to True.

    Returns:
        A dictionary of metrics including:
            - critic/score/mean, max, min: Statistics about sequence scores
            - critic/rewards/mean, max, min: Statistics about sequence rewards
            - critic/advantages/mean, max, min: Statistics about advantages
            - critic/returns/mean, max, min: Statistics about returns
            - critic/values/mean, max, min: Statistics about critic values (if use_critic=True)
            - critic/vf_explained_var: Explained variance of the value function (if use_critic=True)
            - response_length/mean, max, min, clip_ratio: Statistics about response lengths
            - prompt_length/mean, max, min, clip_ratio: Statistics about prompt lengths
    """
    sequence_score = batch.batch["token_level_scores"].sum(-1)
    sequence_reward = batch.batch["token_level_rewards"].sum(-1)

    advantages = batch.batch["advantages"]
    returns = batch.batch["returns"]

    max_response_length = batch.batch["responses"].shape[-1]

    prompt_mask = batch.batch["attention_mask"][:, :-max_response_length].bool()
    response_mask = batch.batch["attention_mask"][:, -max_response_length:].bool()

    max_prompt_length = prompt_mask.size(-1)

    response_info = _compute_response_info(batch)
    prompt_length = response_info["prompt_length"]
    response_length = response_info["response_length"]

    valid_adv = torch.masked_select(advantages, response_mask)
    valid_returns = torch.masked_select(returns, response_mask)

    if use_critic:
        values = batch.batch["values"]
        valid_values = torch.masked_select(values, response_mask)
        return_diff_var = torch.var(valid_returns - valid_values)
        return_var = torch.var(valid_returns)

    metrics = {
        # score
        "critic/score/mean" + suffix: torch.mean(sequence_score).detach().item(),
        "critic/score/max" + suffix: torch.max(sequence_score).detach().item(),
        "critic/score/min" + suffix: torch.min(sequence_score).detach().item(),
        # reward
        "critic/rewards/mean" + suffix: torch.mean(sequence_reward).detach().item(),
        "critic/rewards/max" + suffix: torch.max(sequence_reward).detach().item(),
        "critic/rewards/min" + suffix: torch.min(sequence_reward).detach().item(),
        # adv
        "critic/advantages/mean" + suffix: torch.mean(valid_adv).detach().item(),
        "critic/advantages/max" + suffix: torch.max(valid_adv).detach().item(),
        "critic/advantages/min" + suffix: torch.min(valid_adv).detach().item(),
        # returns
        "critic/returns/mean" + suffix: torch.mean(valid_returns).detach().item(),
        "critic/returns/max" + suffix: torch.max(valid_returns).detach().item(),
        "critic/returns/min" + suffix: torch.min(valid_returns).detach().item(),
        **(
            {
                # values
                "critic/values/mean" + suffix: torch.mean(valid_values).detach().item(),
                "critic/values/max" + suffix: torch.max(valid_values).detach().item(),
                "critic/values/min" + suffix: torch.min(valid_values).detach().item(),
                # vf explained var
                "critic/vf_explained_var" + suffix: (1.0 - return_diff_var / (return_var + 1e-5)).detach().item(),
            }
            if use_critic
            else {}
        ),
        # response length
        "response_length/mean" + suffix: torch.mean(response_length).detach().item(),
        "response_length/max" + suffix: torch.max(response_length).detach().item(),
        "response_length/min" + suffix: torch.min(response_length).detach().item(),
        "response_length/clip_ratio"
        + suffix: torch.mean(torch.eq(response_length, max_response_length).float()).detach().item(),
        # prompt length
        "prompt_length/mean" + suffix: torch.mean(prompt_length).detach().item(),
        "prompt_length/max" + suffix: torch.max(prompt_length).detach().item(),
        "prompt_length/min" + suffix: torch.min(prompt_length).detach().item(),
        "prompt_length/clip_ratio"
        + suffix: torch.mean(torch.eq(prompt_length, max_prompt_length).float()).detach().item(),
    }
    return metrics


def log_step_for_mismatch_detail(step: int) -> None:
    import os
    os.makedirs("mismatch_log", exist_ok=True)
    with open("mismatch_log/template_mismatch.log", "a+") as f:
        print("-" * 10 + f" Step {step}" + "-" * 10, file=f)
    with open("mismatch_log/retoken_mismatch.log", "a+") as f:
        print("-" * 10 + f" Step {step}" + "-" * 10, file=f)
    with open("mismatch_log/others_mismatch.log", "a+") as f:
        print("-" * 10 + f" Step {step}" + "-" * 10, file=f)
    with open("mismatch_log/response_ids_num_mismatch.log", "a+") as f:
        print("-" * 10 + f" Step {step}" + "-" * 10, file=f)
    with open("mismatch_log/bad_case_unexpected.log", "a+") as f:
        print("-" * 10 + f" Step {step}" + "-" * 10, file=f)


class AgentLightningTrainer(RayPPOTrainer):
    """
    Specialized PPO trainer for agent-based reinforcement learning.

    This trainer is designed specifically for scenarios where the model interacts with
    external environments, tools, or APIs through an AgentLightningServer. It simplifies
    the training loop by removing the complex conditional logic present in the original
    RayPPOTrainer and focusing on the agent mode workflow.

    Key differences from RayPPOTrainer:

    1. Uses AgentModeDaemon for server communication
    2. Simplified data flow without pop/union operations
    3. Direct batch processing through agent daemon
    4. Streamlined validation using agent_mode validation
    """

    def __init__(
        self,
        store: LightningStore | None,
        llm_proxy: LLMProxy | None,
        adapter: TraceAdapter | None,
        daemon_cls: Type[AgentModeDaemon],
        **kwargs,
    ):
        super().__init__(**kwargs)
        self.store = store
        self.llm_proxy = llm_proxy
        self.adapter = adapter
        self.daemon_cls = daemon_cls

    def _validate(self):
        assert len(self.val_dataloader) == 1, "Please set val_batch_size to None for better throughput."

        test_data = next(iter(self.val_dataloader))
        test_batch = DataProto.from_single_dict(test_data)

        self.async_rollout_manager.wake_up()
        self.agent_mode_daemon.set_up_data_and_server(
            test_batch.non_tensor_batch,
            self.async_rollout_manager.server_addresses,
            is_train=False,
        )
        self.agent_mode_daemon.run_until_all_finished()
        test_metrics = self.agent_mode_daemon.get_test_metrics()
        self.agent_mode_daemon.clear_data_and_server()
        self.async_rollout_manager.sleep()
        return test_metrics

    def _compute_reference_log_prob(self, batch: DataProto) -> DataProto:
        """Compute reference log probability using the correct worker based on LoRA configuration.

        In verl 0.6.0+, when LoRA is detected (indicated by ref_in_actor=True),
        the reference policy is computed by the actor rollout worker instead of a separate
        ref policy worker. This method handles both scenarios by checking the ref_in_actor flag.
        Note: verl sets ref_in_actor=True when it detects LoRA configuration (e.g., lora_rank > 0 or lora_adapter_path is set).

        Args:
            batch: The data batch to compute reference log probabilities for.

        Returns:
            DataProto with reference log probabilities added.

        Raises:
            RuntimeError: If the required worker is not available.
        """
        if getattr(self, "ref_in_actor", False):
            actor_worker = getattr(self, "actor_rollout_wg", None)
            if actor_worker is None:
                raise RuntimeError("actor_rollout_wg is required when ref_in_actor is True.")
            return actor_worker.compute_ref_log_prob(batch)

        ref_worker = getattr(self, "ref_policy_wg", None)
        if ref_worker is None:
            raise RuntimeError(
                "Reference policy worker was not initialized. "
                "Ensure `use_reference_policy` is enabled and the VERL config exposes the ref worker."
            )
        return ref_worker.compute_ref_log_prob(batch)

    def _train_step(self, batch_dict: dict) -> dict:
        # Isolate in a separate method to automatically recycle the variables before validation.
        batch: DataProto = DataProto.from_single_dict(batch_dict)
        metrics = {}
        timing_raw = {}

        with _timer("step", timing_raw):

            # When agent mode is enabled, we read the batch as it is.
            gen_batch = batch

            # generate a batch
            with _timer("gen", timing_raw):
                self.async_rollout_manager.wake_up()
                self.agent_mode_daemon.set_up_data_and_server(
                    gen_batch.non_tensor_batch, self.async_rollout_manager.server_addresses
                )
                self.agent_mode_daemon.run_until_all_finished()
            with _timer("gen_postprocess", timing_raw):
                batch, agent_metrics = self.agent_mode_daemon.get_train_data_batch(
                    max_prompt_length=self.config.actor_rollout_ref.rollout.trace_aggregator.trajectory_max_prompt_length \
                        if self.config.actor_rollout_ref.rollout.trace_aggregator.mode.startswith("trajectory") else \
                            self.config.data.max_prompt_length,
                    max_response_length=self.config.actor_rollout_ref.rollout.trace_aggregator.trajectory_max_response_length \
                        if self.config.actor_rollout_ref.rollout.trace_aggregator.mode.startswith("trajectory") else \
                            self.config.data.max_response_length,
                    device=gen_batch.batch["fake_ids"].device,
                )
                metrics.update(agent_metrics)
                self.agent_mode_daemon.clear_data_and_server()
                self.async_rollout_manager.sleep()

            if self.config.algorithm.adv_estimator == AdvantageEstimator.REMAX:
                with _timer("gen_max", timing_raw):
                    gen_baseline_batch = deepcopy(gen_batch)
                    gen_baseline_batch.meta_info["do_sample"] = False
                    gen_baseline_output = self.async_rollout_manager.generate_sequences(gen_baseline_batch)

                    batch = batch.union(gen_baseline_output)
                    reward_baseline_tensor = self.reward_fn(batch)
                    reward_baseline_tensor = reward_baseline_tensor.sum(dim=-1)

                    batch.pop(batch_keys=list(gen_baseline_output.batch.keys()))

                    batch.batch["reward_baselines"] = reward_baseline_tensor

                    del gen_baseline_batch, gen_baseline_output

            # uid is used for algorithm like GRPO, should be aligned to data id
            batch.non_tensor_batch["uid"] = batch.non_tensor_batch["data_id_list"]

            if "response_mask" not in batch.batch:
                batch.batch["response_mask"] = compute_response_mask(batch)

            # compute global_valid tokens
            batch.meta_info["global_token_num"] = torch.sum(batch.batch["attention_mask"], dim=-1).tolist()

            with _timer("reward", timing_raw):
                # compute reward model score
                if self.use_rm:
                    reward_tensor = self.rm_wg.compute_rm_score(batch)
                    batch = batch.union(reward_tensor)

                reward_extra_infos_dict = {}

            # for agent mode, pad the lengths to calculate old log prob, ref, and values
            batch, pad_size = pad_dataproto_to_divisor(batch, self.actor_rollout_wg.world_size)

            # recompute old_log_probs
            with _timer("old_log_prob", timing_raw):
                old_log_prob = self.actor_rollout_wg.compute_log_prob(batch)
                entropys = old_log_prob.batch["entropys"]
                response_masks = batch.batch["response_mask"]
                loss_agg_mode = self.config.actor_rollout_ref.actor.loss_agg_mode
                entropy_loss = agg_loss(loss_mat=entropys, loss_mask=response_masks, loss_agg_mode=loss_agg_mode)
                old_log_prob_metrics = {"actor/entropy_loss": entropy_loss.detach().item()}
                metrics.update(old_log_prob_metrics)
                old_log_prob.batch.pop("entropys")
                batch = batch.union(old_log_prob)

            if self.use_reference_policy:
                # compute reference log_prob
                with _timer("ref", timing_raw):
                    ref_log_prob = self._compute_reference_log_prob(batch)
                    batch = batch.union(ref_log_prob)

            # compute values
            if self.use_critic:
                with _timer("values", timing_raw):
                    values = self.critic_wg.compute_values(batch)
                    batch = batch.union(values)

            # for agent mode, unpad to calculate adv
            # it is important, as adv should be based on the raw traces
            batch = unpad_dataproto(batch, pad_size=pad_size)

            with _timer("adv", timing_raw):
                # if agent_mode is enabled, there is already token_level_scores
                # token_level_scores is not needed to compute here

                # compute rewards. apply_kl_penalty if available
                if self.config.algorithm.use_kl_in_reward:
                    batch, kl_metrics = apply_kl_penalty(
                        batch, kl_ctrl=self.kl_ctrl_in_reward, kl_penalty=self.config.algorithm.kl_penalty
                    )
                    metrics.update(kl_metrics)
                else:
                    batch.batch["token_level_rewards"] = batch.batch["token_level_scores"]

                # compute advantages, executed on the driver process

                norm_adv_by_std_in_grpo = self.config.algorithm.get(
                    "norm_adv_by_std_in_grpo", True
                )  # GRPO adv normalization factor

                batch = compute_advantage(
                    batch,
                    adv_estimator=self.config.algorithm.adv_estimator,
                    gamma=self.config.algorithm.gamma,
                    lam=self.config.algorithm.lam,
                    num_repeat=self.config.actor_rollout_ref.rollout.n,
                    norm_adv_by_std_in_grpo=norm_adv_by_std_in_grpo,
                    config=self.config.algorithm,
                )

            # Calculate the metrics before processing. Refer to the comments of function `compute_data_metrics` for details.
            metrics.update(compute_data_metrics(batch=batch, use_critic=self.use_critic, suffix="_before_processing"))

            # after advantages are assinged, we begin to drop (1) long prompt (2) floor to ppo minisize
            keep_indices = (~batch.batch["is_drop_mask"]).nonzero(as_tuple=True)[0]
            metrics["training/n_triplets_prompt_too_long"] = (
                batch.batch["is_drop_mask"].shape[0] - keep_indices.shape[0]
            )
            batch = batch[keep_indices]
            # next, round to minibatch size
            mini_batch_size = self.config.actor_rollout_ref.actor.ppo_mini_batch_size
            n_transition = len(batch)
            random_indices = list(range(n_transition))
            random.shuffle(random_indices)
            batch.reorder(torch.tensor(random_indices).type(torch.int32))
            n_remained_transition = n_transition // mini_batch_size * mini_batch_size
            batch = batch[list(range(n_remained_transition))]
            metrics["training/n_triplets_dropped_remainder"] = n_transition - n_remained_transition

            # Agent mode note: Change the order of balance batch;
            #     1. first calculate advantage
            #     2. then drop the samples (too long prompt & floor to ppo minisize)
            #     3. balance
            # balance the number of valid tokens on each dp rank.
            # Note that this breaks the order of data inside the batch.
            # Please take care when you implement group based adv computation such as GRPO and rloo
            if self.config.trainer.balance_batch:
                self._balance_batch(batch, metrics=metrics)

            # update critic
            if self.use_critic:
                with _timer("update_critic", timing_raw):
                    critic_output = self.critic_wg.update_critic(batch)
                critic_output_metrics = reduce_metrics(critic_output.meta_info["metrics"])
                metrics.update(critic_output_metrics)

            # implement critic warmup
            if self.config.trainer.critic_warmup <= self.global_steps:
                # update actor
                with _timer("update_actor", timing_raw):
                    batch.meta_info["multi_turn"] = self.config.actor_rollout_ref.rollout.multi_turn.enable
                    actor_output = self.actor_rollout_wg.update_actor(batch)
                actor_output_metrics = reduce_metrics(actor_output.meta_info["metrics"])
                metrics.update(actor_output_metrics)

            # Log rollout generations if enabled
            rollout_data_dir = self.config.trainer.get("rollout_data_dir", None)
            if rollout_data_dir:
                with _timer("dump_rollout_generations", timing_raw):
                    print(batch.batch.keys())
                    inputs = self.tokenizer.batch_decode(batch.batch["prompts"], skip_special_tokens=True)
                    outputs = self.tokenizer.batch_decode(batch.batch["responses"], skip_special_tokens=True)
                    scores = batch.batch["token_level_scores"].sum(-1).cpu().tolist()
                    self._dump_generations(
                        inputs=inputs,
                        outputs=outputs,
                        scores=scores,
                        reward_extra_infos_dict=reward_extra_infos_dict,
                        dump_path=rollout_data_dir,
                    )

        # compute training metrics
        metrics.update(compute_data_metrics(batch=batch, use_critic=self.use_critic, suffix="_after_processing"))
        metrics.update(compute_timing_metrics(batch=batch, timing_raw=timing_raw))
        # TODO: implement actual tflpo and theoretical tflpo
        n_gpus = self.resource_pool_manager.get_n_gpus()
        metrics.update(compute_throughout_metrics(batch=batch, timing_raw=timing_raw, n_gpus=n_gpus))

        return metrics

    def fit(self):
        logger = Tracking(
            project_name=self.config.trainer.project_name,
            experiment_name=self.config.trainer.experiment_name,
            default_backend=self.config.trainer.logger,
            config=OmegaConf.to_container(self.config, resolve=True),
        )

        self.global_steps = 0

        # load checkpoint before doing anything
        self._load_checkpoint()

        assert self.async_rollout_mode, "If agent mode is enabled, async server must be enabled"
        if self.adapter is not None and not isinstance(self.adapter, TraceToTripletBase):
            raise ValueError("Adapter must be a TraceToTripletBase for currently VERL implementation.")
        verl_version = verl.__version__
        if verl_version == "0.5.0":
            # Note (Zhiyuan): To avoid further patch into vllm async server, using the same sentence to get the naming here.
            # However, it is possible that verl updates the naming and causes incompatibility.
            # Reference: https://github.com/volcengine/verl/blob/5b5e09d9cc20625e436d01f69d9cc739ff681c54/verl/workers/rollout/vllm_rollout/vllm_async_server.py#L217
            model = "/".join(self.config.actor_rollout_ref.model.path.split("/")[-2:])
        else:
            # For other versions (e.g., 0.6.0), we use the full path to the model.
            model = self.config.actor_rollout_ref.model.path
        self.agent_mode_daemon = self.daemon_cls(
            self.config.agentlightning.port,
            self.config.actor_rollout_ref.rollout.n,
            train_information={
                "model": model,
                "temperature": self.config.actor_rollout_ref.rollout.temperature,
            },
            tokenizer=self.tokenizer,
            mini_batch_size=self.config.actor_rollout_ref.actor.ppo_mini_batch_size,
            pad_token_id=self.tokenizer.pad_token_id,
            mode="v1" if self.store is not None else "v0",
            store=self.store,
            llm_proxy=self.llm_proxy,
            adapter=self.adapter,
<<<<<<< HEAD
            trace_aggregator=self.config.actor_rollout_ref.rollout.trace_aggregator,
=======
            processor=self.processor,  # For Qwen2-VL mrope position_ids
            image_base_dir=getattr(self.config.data, "image_base_dir", None),
>>>>>>> 2efe3d2d
        )
        self.agent_mode_daemon.start()

        # perform validation before training
        # currently, we only support validation using the reward_function.
        if self.val_reward_fn is not None and self.config.trainer.get("val_before_train", True):
            val_metrics = self._validate()
            assert val_metrics, f"{val_metrics=}"
            pprint(f"Initial validation metrics: {val_metrics}")
            logger.log(data=val_metrics, step=self.global_steps)
            if self.config.trainer.get("val_only", False):
                return

        # add tqdm
        progress_bar = tqdm(total=self.total_training_steps, initial=self.global_steps, desc="Training Progress")

        # we start from step 1
        self.global_steps += 1
        last_val_metrics = None

        for epoch in range(self.config.trainer.total_epochs):
            for batch_dict in self.train_dataloader:
                log_step_for_mismatch_detail(self.global_steps)  # log data, only for debug testing
                metrics = {}
                timing_raw = {}
                is_last_step = self.global_steps >= self.total_training_steps

                # train step
                metrics = self._train_step(batch_dict)

                # validate
                if (
                    self.val_reward_fn is not None
                    and self.config.trainer.test_freq > 0
                    and (is_last_step or self.global_steps % self.config.trainer.test_freq == 0)
                ):
                    with _timer("validate", timing_raw):
                        val_metrics: dict = self._validate()
                        if is_last_step:
                            last_val_metrics = val_metrics
                    metrics.update(val_metrics)

                if self.config.trainer.save_freq > 0 and (
                    is_last_step or self.global_steps % self.config.trainer.save_freq == 0
                ):
                    with _timer("save_checkpoint", timing_raw):
                        self._save_checkpoint()

                # step metrics
                metrics.update(
                    {
                        "training/global_step": self.global_steps,
                        "training/epoch": epoch,
                    }
                )

                # TODO: make a canonical logger that supports various backend
                logger.log(data=metrics, step=self.global_steps)

                if is_last_step:
                    pprint(f"Final validation metrics: {last_val_metrics}")
                    progress_bar.close()

                    # This exit logic is to ensure a robust CI.
                    pprint(f"Flush the logger...")
                    del logger  # Make sure the loggers are flushed and closed properly
                    pprint(f"Training finished at step {self.global_steps}.")
                    return

                progress_bar.update(1)
                self.global_steps += 1<|MERGE_RESOLUTION|>--- conflicted
+++ resolved
@@ -158,6 +158,7 @@
 
 def log_step_for_mismatch_detail(step: int) -> None:
     import os
+
     os.makedirs("mismatch_log", exist_ok=True)
     with open("mismatch_log/template_mismatch.log", "a+") as f:
         print("-" * 10 + f" Step {step}" + "-" * 10, file=f)
@@ -271,12 +272,16 @@
                 self.agent_mode_daemon.run_until_all_finished()
             with _timer("gen_postprocess", timing_raw):
                 batch, agent_metrics = self.agent_mode_daemon.get_train_data_batch(
-                    max_prompt_length=self.config.actor_rollout_ref.rollout.trace_aggregator.trajectory_max_prompt_length \
-                        if self.config.actor_rollout_ref.rollout.trace_aggregator.mode.startswith("trajectory") else \
-                            self.config.data.max_prompt_length,
-                    max_response_length=self.config.actor_rollout_ref.rollout.trace_aggregator.trajectory_max_response_length \
-                        if self.config.actor_rollout_ref.rollout.trace_aggregator.mode.startswith("trajectory") else \
-                            self.config.data.max_response_length,
+                    max_prompt_length=(
+                        self.config.actor_rollout_ref.rollout.trace_aggregator.trajectory_max_prompt_length
+                        if self.config.actor_rollout_ref.rollout.trace_aggregator.mode.startswith("trajectory")
+                        else self.config.data.max_prompt_length
+                    ),
+                    max_response_length=(
+                        self.config.actor_rollout_ref.rollout.trace_aggregator.trajectory_max_response_length
+                        if self.config.actor_rollout_ref.rollout.trace_aggregator.mode.startswith("trajectory")
+                        else self.config.data.max_response_length
+                    ),
                     device=gen_batch.batch["fake_ids"].device,
                 )
                 metrics.update(agent_metrics)
@@ -485,12 +490,9 @@
             store=self.store,
             llm_proxy=self.llm_proxy,
             adapter=self.adapter,
-<<<<<<< HEAD
-            trace_aggregator=self.config.actor_rollout_ref.rollout.trace_aggregator,
-=======
             processor=self.processor,  # For Qwen2-VL mrope position_ids
             image_base_dir=getattr(self.config.data, "image_base_dir", None),
->>>>>>> 2efe3d2d
+            trace_aggregator=self.config.actor_rollout_ref.rollout.trace_aggregator,
         )
         self.agent_mode_daemon.start()
 
