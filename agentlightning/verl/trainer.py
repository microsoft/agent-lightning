# Copyright (c) Microsoft. All rights reserved.

# type: ignore

from __future__ import annotations

import json
import os
import random
from contextlib import contextmanager
from copy import deepcopy
from pprint import pprint
from typing import Dict, Tuple
from typing import Optional
import numpy as np
import ray
import torch
import verl
from codetiming import Timer
from omegaconf import OmegaConf
from tqdm import tqdm
from verl import DataProto
from verl.protocol import pad_dataproto_to_divisor, unpad_dataproto
from verl.trainer.ppo.core_algos import agg_loss
from verl.trainer.ppo.metric_utils import (
    _compute_response_info,
    compute_throughout_metrics,
    compute_timing_metrics,
)
from verl.trainer.config import AlgoConfig
from verl.trainer.ppo.ray_trainer import (
    # AdvantageEstimator,
    RayPPOTrainer,
    apply_kl_penalty,
    # compute_advantage,
    compute_response_mask,
)
from verl.utils.metric import reduce_metrics
from verl.utils.tracking import Tracking

from agentlightning.adapter import TraceAdapter, TraceToTripletBase
from agentlightning.llm_proxy import LLMProxy
from agentlightning.store.base import LightningStore
from . import core_algos
from .daemon import AgentModeDaemon
from .core_algos import AdvantageEstimator



def compute_advantage(
    data: DataProto,
    adv_estimator: AdvantageEstimator,
    gamma: float = 1.0,
    lam: float = 1.0,
    num_repeat: int = 1,
    norm_adv_by_std_in_grpo: bool = True,
    config: Optional[AlgoConfig] = None,
) -> DataProto:
    """Compute advantage estimates for policy optimization.

    This function computes advantage estimates using various estimators like GAE, GRPO, REINFORCE++, etc.
    The advantage estimates are used to guide policy optimization in RL algorithms.

    Args:
        data (DataProto): The data containing batched model outputs and inputs.
        adv_estimator (AdvantageEstimator): The advantage estimator to use (e.g., GAE, GRPO, REINFORCE++).
        gamma (float, optional): Discount factor for future rewards. Defaults to 1.0.
        lam (float, optional): Lambda parameter for GAE. Defaults to 1.0.
        num_repeat (int, optional): Number of times to repeat the computation. Defaults to 1.
        norm_adv_by_std_in_grpo (bool, optional): Whether to normalize advantages by standard deviation in
            GRPO. Defaults to True.
        config (dict, optional): Configuration dictionary for algorithm settings. Defaults to None.

    Returns:
        DataProto: The updated data with computed advantages and returns.
    """
    # Back-compatible with trainers that do not compute response mask in fit
    if "response_mask" not in data.batch.keys():
        data.batch["response_mask"] = compute_response_mask(data)
    # prepare response group
    if adv_estimator == AdvantageEstimator.GAE:
        # Compute advantages and returns using Generalized Advantage Estimation (GAE)
        advantages, returns = core_algos.compute_gae_advantage_return(
            token_level_rewards=data.batch["token_level_rewards"],
            values=data.batch["values"],
            response_mask=data.batch["response_mask"],
            gamma=gamma,
            lam=lam,
        )
        data.batch["advantages"] = advantages
        data.batch["returns"] = returns
        if config.get("use_pf_ppo", False):
            data = core_algos.compute_pf_ppo_reweight_data(
                data,
                config.pf_ppo.get("reweight_method"),
                config.pf_ppo.get("weight_pow"),
            )
    elif adv_estimator == AdvantageEstimator.GRPO:
        # Initialize the mask for GRPO calculation
        grpo_calculation_mask = data.batch["response_mask"]
        # Call compute_grpo_outcome_advantage with parameters matching its definition
        advantages, returns = core_algos.compute_grpo_outcome_advantage(
            token_level_rewards=data.batch["token_level_rewards"],
            response_mask=grpo_calculation_mask,
            index=data.non_tensor_batch["data_id_list"],
            traj_index=data.non_tensor_batch["rollout_id_list"],
            norm_adv_by_std_in_grpo=norm_adv_by_std_in_grpo,
        )
        data.batch["advantages"] = advantages
        data.batch["returns"] = returns
    else:
        # handle all other adv estimator type other than GAE and GRPO
        adv_estimator_fn = core_algos.get_adv_estimator_fn(adv_estimator)
        adv_kwargs = {
            "token_level_rewards": data.batch["token_level_rewards"],
            "response_mask": data.batch["response_mask"],
            "config": config,
        }
        if "data_id_list" in data.non_tensor_batch:  # optional
            adv_kwargs["index"] = data.non_tensor_batch["data_id_list"]
        if "rollout_id_list" in data.non_tensor_batch:  # optional
            adv_kwargs["traj_index"] = data_proto.non_tensor_batch["rollout_id_list"]
        if "reward_baselines" in data.batch:  # optional
            adv_kwargs["reward_baselines"] = data.batch["reward_baselines"]

        # calculate advantage estimator
        advantages, returns = adv_estimator_fn(**adv_kwargs)
        data.batch["advantages"] = advantages
        data.batch["returns"] = returns
    return data






__all__ = [
    "AgentLightningTrainer",
]







@ray.remote
def decode_and_dump_async(
    prompts_list,
    responses_list,
    scores,
    reward_extra_infos_dict,
    dump_path,
    global_steps,
    tokenizer_name_or_path,
    pad_token_id,
    rollout_id_list=None,
):
    """Asynchronously decode token IDs and dump to JSONL file.
    
    This function runs in a separate Ray worker to avoid blocking the main training loop.
    """
    from transformers import AutoTokenizer
    
    # Load tokenizer in the worker (avoids serialization issues)
    tokenizer = AutoTokenizer.from_pretrained(tokenizer_name_or_path)
    
    # Decode: remove padding and convert to text
    inputs_ids_wo_padding = [[tid for tid in ids if tid != pad_token_id] for ids in prompts_list]
    outputs_ids_wo_padding = [[tid for tid in ids if tid != pad_token_id] for ids in responses_list]
    inputs = tokenizer.batch_decode(inputs_ids_wo_padding, skip_special_tokens=False)
    outputs = tokenizer.batch_decode(outputs_ids_wo_padding, skip_special_tokens=False)
    
    # Dump to JSONL
    os.makedirs(dump_path, exist_ok=True)
    filename = os.path.join(dump_path, f"{global_steps}.jsonl")
    
    n = len(inputs)
    base_data = {
        "input": inputs,
        "input_ids": inputs_ids_wo_padding,
        "output": outputs,
        "output_ids": outputs_ids_wo_padding,
        "score": scores,
        "step": [global_steps] * n,
    }
    
    # Add rollout_id if available
    if rollout_id_list is not None and len(rollout_id_list) == n:
        base_data["rollout_id"] = rollout_id_list
    
    for k, v in reward_extra_infos_dict.items():
        if len(v) == n:
            base_data[k] = v
    
    lines = []
    for i in range(n):
        entry = {k: v[i] for k, v in base_data.items()}
        lines.append(json.dumps(entry, ensure_ascii=False))
    
    with open(filename, "w") as f:
        f.write("\n".join(lines) + "\n")
    
    return filename  # Return filename for logging


@contextmanager
def _timer(name: str, timing_raw: Dict[str, float]):
    with Timer(name=name, logger=None) as timer:
        yield
    if name not in timing_raw:
        timing_raw[name] = 0
    timing_raw[name] += timer.last


# This function is adapted from verl.
# We introduce a new parameter `suffix` to distinguish between metrics computed
# before and after AgentLightning’s post-processing.
# - "Before" refers to raw reward and advantage values.
# - "After" refers to values computed following post-processing, which involves:
#     (1) Dropping prompts that exceed the maximum allowed length.
#     (2) Adjusting the batch size to be a multiple of the mini PPO size.
# Different suffixes are used to label these two stages accordingly.
def compute_data_metrics(batch: DataProto, use_critic: bool = True, suffix: str = "") -> Dict[str, Any]:
    """
    Computes various metrics from a batch of data for PPO training.

    This function calculates metrics related to scores, rewards, advantages, returns, values,
    and sequence lengths from a batch of data. It provides statistical information (mean, max, min)
    for each metric category.

    Args:
        batch: A DataProto object containing batch data with token-level scores, rewards, advantages, etc.
        use_critic: Whether to include critic-specific metrics. Defaults to True.

    Returns:
        A dictionary of metrics including:
            - critic/score/mean, max, min: Statistics about sequence scores
            - critic/rewards/mean, max, min: Statistics about sequence rewards
            - critic/advantages/mean, max, min: Statistics about advantages
            - critic/returns/mean, max, min: Statistics about returns
            - critic/values/mean, max, min: Statistics about critic values (if use_critic=True)
            - critic/vf_explained_var: Explained variance of the value function (if use_critic=True)
            - response_length/mean, max, min, clip_ratio: Statistics about response lengths
            - prompt_length/mean, max, min, clip_ratio: Statistics about prompt lengths
    """
    sequence_score = batch.batch["token_level_scores"].sum(-1)
    sequence_reward = batch.batch["token_level_rewards"].sum(-1)

    advantages = batch.batch["advantages"]
    returns = batch.batch["returns"]

    max_response_length = batch.batch["responses"].shape[-1]

    prompt_mask = batch.batch["attention_mask"][:, :-max_response_length].bool()
    response_mask = batch.batch["attention_mask"][:, -max_response_length:].bool()

    max_prompt_length = prompt_mask.size(-1)

    response_info = _compute_response_info(batch)
    prompt_length = response_info["prompt_length"]
    response_length = response_info["response_length"]

    valid_adv = torch.masked_select(advantages, response_mask)
    valid_returns = torch.masked_select(returns, response_mask)

    if use_critic:
        values = batch.batch["values"]
        valid_values = torch.masked_select(values, response_mask)
        return_diff_var = torch.var(valid_returns - valid_values)
        return_var = torch.var(valid_returns)

    metrics = {
        # score
        "critic/score/mean" + suffix: torch.mean(sequence_score).detach().item(),
        "critic/score/max" + suffix: torch.max(sequence_score).detach().item(),
        "critic/score/min" + suffix: torch.min(sequence_score).detach().item(),
        # reward
        "critic/rewards/mean" + suffix: torch.mean(sequence_reward).detach().item(),
        "critic/rewards/max" + suffix: torch.max(sequence_reward).detach().item(),
        "critic/rewards/min" + suffix: torch.min(sequence_reward).detach().item(),
        # adv
        "critic/advantages/mean" + suffix: torch.mean(valid_adv).detach().item(),
        "critic/advantages/max" + suffix: torch.max(valid_adv).detach().item(),
        "critic/advantages/min" + suffix: torch.min(valid_adv).detach().item(),
        # returns
        "critic/returns/mean" + suffix: torch.mean(valid_returns).detach().item(),
        "critic/returns/max" + suffix: torch.max(valid_returns).detach().item(),
        "critic/returns/min" + suffix: torch.min(valid_returns).detach().item(),
        **(
            {
                # values
                "critic/values/mean" + suffix: torch.mean(valid_values).detach().item(),
                "critic/values/max" + suffix: torch.max(valid_values).detach().item(),
                "critic/values/min" + suffix: torch.min(valid_values).detach().item(),
                # vf explained var
                "critic/vf_explained_var" + suffix: (1.0 - return_diff_var / (return_var + 1e-5)).detach().item(),
            }
            if use_critic
            else {}
        ),
        # response length
        "response_length/mean" + suffix: torch.mean(response_length).detach().item(),
        "response_length/max" + suffix: torch.max(response_length).detach().item(),
        "response_length/min" + suffix: torch.min(response_length).detach().item(),
        "response_length/clip_ratio"
        + suffix: torch.mean(torch.eq(response_length, max_response_length).float()).detach().item(),
        # prompt length
        "prompt_length/mean" + suffix: torch.mean(prompt_length).detach().item(),
        "prompt_length/max" + suffix: torch.max(prompt_length).detach().item(),
        "prompt_length/min" + suffix: torch.min(prompt_length).detach().item(),
        "prompt_length/clip_ratio"
        + suffix: torch.mean(torch.eq(prompt_length, max_prompt_length).float()).detach().item(),
    }
    return metrics


class AgentLightningTrainer(RayPPOTrainer):
    """
    Specialized PPO trainer for agent-based reinforcement learning.

    This trainer is designed specifically for scenarios where the model interacts with
    external environments, tools, or APIs through an AgentLightningServer. It simplifies
    the training loop by removing the complex conditional logic present in the original
    RayPPOTrainer and focusing on the agent mode workflow.

    Key differences from RayPPOTrainer:

    1. Uses AgentModeDaemon for server communication
    2. Simplified data flow without pop/union operations
    3. Direct batch processing through agent daemon
    4. Streamlined validation using agent_mode validation
    """

    def __init__(
        self, store: LightningStore | None, llm_proxy: LLMProxy | None, adapter: TraceAdapter | None, **kwargs
    ):
        super().__init__(**kwargs)
        self.store = store
        self.llm_proxy = llm_proxy
        self.adapter = adapter
        self._pending_dump_future = None  # Track pending async dump task

    def _validate(self):
        # assert len(self.val_dataloader) == 1, "Please set val_batch_size to None for better throughput."
        sample_inputs = []
        sample_outputs = []
        sample_scores = []
        test_metrics_all = {}
        # Wait for any pending training dump to complete before validation
        if self._pending_dump_future is not None:
            try:
                prev_filename = ray.get(self._pending_dump_future)
                print(f"[Async] Waiting for training dump before validation: {prev_filename}")
            except Exception as e:
                print(f"[Async] Training dump failed before validation: {e}")
            self._pending_dump_future = None
        # test_data = next(iter(self.val_dataloader))
        # Log validation generations if enabled (sync execution is fine for validation)
        val_data_dir = self.config.trainer.get("validation_data_dir", None)

        for test_data in self.val_dataloader:    
            test_batch = DataProto.from_single_dict(test_data)

            self.async_rollout_manager.wake_up()
            self.agent_mode_daemon.set_up_data_and_server(
                test_batch.non_tensor_batch,
                self.async_rollout_manager.server_addresses,
                is_train=False,
            )
            self.agent_mode_daemon.run_until_all_finished()
            test_metrics = self.agent_mode_daemon.get_test_metrics()
            for k, v in test_metrics.items():
                if not (k in test_metrics_all):
                    test_metrics_all[k] = []
                if type(v) is list:
                    test_metrics_all[k] += v
                else:
                    test_metrics_all[k].append(float(v))

            if val_data_dir:
                # Get validation batch data for logging
                if "fake_ids" in test_batch.batch:
                    device = test_batch.batch["fake_ids"].device
                elif "input_ids" in test_batch.batch:
                    device = test_batch.batch["input_ids"].device
                else:
                    raise ValueError("valid device not found")
                val_batch, _ = self.agent_mode_daemon.get_val_data_batch(
                    max_prompt_length=self.config.data.max_prompt_length,
                    max_response_length=self.config.data.max_response_length,
                    device=device,
                )
                # Remove padding tokens before decoding for better readability
                inputs_ids_wo_padding = [[token_id for token_id in ids if token_id != self.tokenizer.pad_token_id] 
                                        for ids in val_batch.batch["prompts"]]
                outputs_ids_wo_padding = [[token_id for token_id in ids if token_id != self.tokenizer.pad_token_id] 
                                        for ids in val_batch.batch["responses"]]
                inputs = self.tokenizer.batch_decode(inputs_ids_wo_padding, skip_special_tokens=False)
                outputs = self.tokenizer.batch_decode(outputs_ids_wo_padding, skip_special_tokens=False)
                scores = val_batch.batch["token_level_scores"].sum(-1).cpu().tolist()
                sample_inputs.extend(inputs)
                sample_outputs.extend(outputs)
                sample_scores.extend(scores)
            # iterate to the next
            self.agent_mode_daemon.clear_data_and_server()
            self.async_rollout_manager.sleep()

        # recalculate the metrics one by one
        test_metrics = {}
        for k, v in test_metrics_all.items():
            test_metrics[k] = np.mean(v)
        if val_data_dir:
            self._dump_generations(
                inputs=sample_inputs,
                outputs=sample_outputs,
                scores=sample_scores,
                reward_extra_infos_dict={},
<<<<<<< HEAD
                # ground_truth_scores=[""]*len(inputs),  # 或者 None / 0，占位即可
=======
>>>>>>> a5ee8d04
                dump_path=val_data_dir,
            )
            val_steps = self.global_steps
            val_jsonl_path = os.path.join(val_data_dir, f"validation_metrics_step-{val_steps}.jsonl")
            with open(val_jsonl_path, "w") as fw:
                fw.write(json.dumps(test_metrics, ensure_ascii=False, indent=4))
        return test_metrics

    def _train_step(self, batch_dict: dict) -> dict:
        # Isolate in a separate method to automatically recycle the variables before validation.
        batch: DataProto = DataProto.from_single_dict(batch_dict)
        metrics = {}
        timing_raw = {}

        with _timer("step", timing_raw):

            # When agent mode is enabled, we read the batch as it is.
            gen_batch = batch

            # generate a batch
            with _timer("gen", timing_raw):
                self.async_rollout_manager.wake_up()
                self.agent_mode_daemon.set_up_data_and_server(
                    gen_batch.non_tensor_batch, self.async_rollout_manager.server_addresses
                )
                self.agent_mode_daemon.run_until_all_finished()
                if "fake_ids" in gen_batch.batch:
                    device = gen_batch.batch["fake_ids"].device
                elif "input_ids" in gen_batch.batch:
                    device = gen_batch.batch["input_ids"].device
                else:
                    raise ValueError("valid device not found")
                batch, agent_metrics = self.agent_mode_daemon.get_train_data_batch(
                    max_prompt_length=self.config.data.max_prompt_length,
                    max_response_length=self.config.data.max_response_length,
                    device=device,
                )
                
                metrics.update(agent_metrics)
                self.agent_mode_daemon.clear_data_and_server()
                self.async_rollout_manager.sleep()

            if self.config.algorithm.adv_estimator == AdvantageEstimator.REMAX:
                with _timer("gen_max", timing_raw):
                    gen_baseline_batch = deepcopy(gen_batch)
                    gen_baseline_batch.meta_info["do_sample"] = False
                    gen_baseline_output = self.async_rollout_manager.generate_sequences(gen_baseline_batch)

                    batch = batch.union(gen_baseline_output)
                    reward_baseline_tensor = self.reward_fn(batch)
                    reward_baseline_tensor = reward_baseline_tensor.sum(dim=-1)

                    batch.pop(batch_keys=list(gen_baseline_output.batch.keys()))

                    batch.batch["reward_baselines"] = reward_baseline_tensor

                    del gen_baseline_batch, gen_baseline_output

            # uid is used for algorithm like GRPO, should be aligned to data id
            batch.non_tensor_batch["uid"] = batch.non_tensor_batch["data_id_list"]
            if "response_mask" not in batch.batch:
                batch.batch["response_mask"] = compute_response_mask(batch)

            # compute global_valid tokens
            batch.meta_info["global_token_num"] = torch.sum(batch.batch["attention_mask"], dim=-1).tolist()

            with _timer("reward", timing_raw):
                # compute reward model score
                if self.use_rm:
                    reward_tensor = self.rm_wg.compute_rm_score(batch)
                    batch = batch.union(reward_tensor)
                reward_extra_infos_dict = {}
            print("🎃 返回生成的总样本长度", len(batch.batch))
            assert(len(batch.batch) > 0)
            # for agent mode, pad the lengths to calculate old log prob, ref, and values
            batch, pad_size = pad_dataproto_to_divisor(batch, self.actor_rollout_wg.world_size)
            print("📙 padding后的总样本长度", len(batch.batch))
            assert(len(batch.batch))
            # recompute old_log_probs
            with _timer("old_log_prob", timing_raw):
                print(">>> 计算log-prob/loss等")
                old_log_prob = self.actor_rollout_wg.compute_log_prob(batch)
                entropys = old_log_prob.batch["entropys"]
                response_masks = batch.batch["response_mask"]
                loss_agg_mode = self.config.actor_rollout_ref.actor.loss_agg_mode
                entropy_loss = agg_loss(loss_mat=entropys, loss_mask=response_masks, loss_agg_mode=loss_agg_mode)
                old_log_prob_metrics = {"actor/entropy_loss": entropy_loss.detach().item()}
                metrics.update(old_log_prob_metrics)
                old_log_prob.batch.pop("entropys")
                batch = batch.union(old_log_prob)

            if self.use_reference_policy:
                # compute reference log_prob
                with _timer("ref", timing_raw):
                    ref_log_prob = self.ref_policy_wg.compute_ref_log_prob(batch)
                    batch = batch.union(ref_log_prob)

            # compute values
            if self.use_critic:
                with _timer("values", timing_raw):
                    values = self.critic_wg.compute_values(batch)
                    batch = batch.union(values)

            # for agent mode, unpad to calculate adv
            # it is important, as adv should be based on the raw traces
            batch = unpad_dataproto(batch, pad_size=pad_size)

            with _timer("adv", timing_raw):
                # if agent_mode is enabled, there is already token_level_scores
                # token_level_scores is not needed to compute here

                # compute rewards. apply_kl_penalty if available
                if self.config.algorithm.use_kl_in_reward:
                    batch, kl_metrics = apply_kl_penalty(
                        batch, kl_ctrl=self.kl_ctrl_in_reward, kl_penalty=self.config.algorithm.kl_penalty
                    )
                    metrics.update(kl_metrics)
                else:
                    batch.batch["token_level_rewards"] = batch.batch["token_level_scores"]

                # compute advantages, executed on the driver process

                norm_adv_by_std_in_grpo = self.config.algorithm.get(
                    "norm_adv_by_std_in_grpo", True
                )  # GRPO adv normalization factor
                batch = compute_advantage(
                    batch,
                    adv_estimator=self.config.algorithm.adv_estimator,
                    gamma=self.config.algorithm.gamma,
                    lam=self.config.algorithm.lam,
                    num_repeat=self.config.actor_rollout_ref.rollout.n,
                    norm_adv_by_std_in_grpo=norm_adv_by_std_in_grpo,
                    config=self.config.algorithm,
                )

            # after advantages are assinged, we begin to drop (1) long prompt (2) floor to ppo minisize
            keep_indices = (~batch.batch["is_drop_mask"]).nonzero(as_tuple=True)[0]
            metrics["training/n_triplets_prompt_too_long"] = (
                batch.batch["is_drop_mask"].shape[0] - keep_indices.shape[0]
            )
            num_before_drop = len(batch)
            batch = batch[keep_indices]
            num_after_drop = len(batch)
            print("🚨 过滤过长样本之前的总样本数：", num_before_drop, "过滤过长样本之后的总样本数：", num_after_drop)
            # next, round to minibatch size
            mini_batch_size = self.config.actor_rollout_ref.actor.ppo_mini_batch_size
            num_gpus = self.config.trainer.nnodes * self.config.trainer.n_gpus_per_node
            mini_batch_size = max(mini_batch_size, num_gpus)  # must can be divided by total number of gpus
            n_transition = len(batch)
            random_indices = list(range(n_transition))
            random.shuffle(random_indices)
            # batch.reorder(torch.tensor(random_indices).type(torch.int32))
            n_remained_transition = (n_transition // mini_batch_size) * mini_batch_size
            print(f"🐊 过滤样本至{mini_batch_size}整除后的总样本数：", n_remained_transition)
            assert (n_remained_transition >= mini_batch_size)
            batch = batch[list(range(n_remained_transition))]
            metrics["training/n_triplets_dropped_remainder"] = n_transition - n_remained_transition

            # Agent mode note: Change the order of balance batch;
            #     1. first calculate advantage
            #     2. then drop the samples (too long prompt & floor to ppo minisize)
            #     3. balance
            # balance the number of valid tokens on each dp rank.
            # Note that this breaks the order of data inside the batch.
            # Please take care when you implement group based adv computation such as GRPO and rloo
            if self.config.trainer.balance_batch:
                self._balance_batch(batch, metrics=metrics)

            # Start async dump BEFORE critic/actor update to maximize parallelism
            rollout_data_dir = self.config.trainer.get("rollout_data_dir", None)
            if rollout_data_dir:
                with _timer("prepare_async_dump", timing_raw):
                    # Wait for previous dump to complete (if any)
                    if self._pending_dump_future is not None:
                        try:
                            prev_filename = ray.get(self._pending_dump_future)
                            print(f"[Async] Previous dump completed: {prev_filename}")
                        except Exception as e:
                            print(f"[Async] Previous dump failed: {e}")
                        self._pending_dump_future = None
                    
                    # Launch async dump (will run in parallel with critic/actor updates)
                    # Extract rollout_id_list if available
                    rollout_id_list = None
                    if "rollout_id_list" in batch.non_tensor_batch:
                        rollout_id_list = batch.non_tensor_batch["rollout_id_list"].tolist()
                    
                    self._pending_dump_future = decode_and_dump_async.remote(
                        prompts_list=batch.batch["prompts"].cpu().tolist(),
                        responses_list=batch.batch["responses"].cpu().tolist(),
                        scores=batch.batch["token_level_scores"].sum(-1).cpu().tolist(),
                        reward_extra_infos_dict=deepcopy(reward_extra_infos_dict),
                        dump_path=rollout_data_dir,
                        global_steps=self.global_steps,
                        tokenizer_name_or_path=self.config.actor_rollout_ref.model.path,
                        pad_token_id=self.tokenizer.pad_token_id,
                        rollout_id_list=rollout_id_list,
                    )
                    print(f"[Async] Launched async dump for step {self.global_steps}")

            # update critic (runs in parallel with async dump)
            if self.use_critic:
                with _timer("update_critic", timing_raw):
                    critic_output = self.critic_wg.update_critic(batch)
                critic_output_metrics = reduce_metrics(critic_output.meta_info["metrics"])
                metrics.update(critic_output_metrics)

            # implement critic warmup
            if self.config.trainer.critic_warmup <= self.global_steps:
                # update actor (runs in parallel with async dump)
                with _timer("update_actor", timing_raw):
                    batch.meta_info["global_steps"] = self.global_steps
                    batch.meta_info["multi_turn"] = self.config.actor_rollout_ref.rollout.multi_turn.enable
                    actor_output = self.actor_rollout_wg.update_actor(batch)
                actor_output_metrics = reduce_metrics(actor_output.meta_info["metrics"])
                metrics.update(actor_output_metrics)

        # compute training metrics
        metrics.update(compute_data_metrics(batch=batch, use_critic=self.use_critic, suffix="_after_processing"))
        metrics.update(compute_timing_metrics(batch=batch, timing_raw=timing_raw))
        # TODO: implement actual tflpo and theoretical tflpo
        n_gpus = self.resource_pool_manager.get_n_gpus()
        metrics.update(compute_throughout_metrics(batch=batch, timing_raw=timing_raw, n_gpus=n_gpus))

        return metrics

    def fit(self):
        logger = Tracking(
            project_name=self.config.trainer.project_name,
            experiment_name=self.config.trainer.experiment_name,
            default_backend=self.config.trainer.logger,
            config=OmegaConf.to_container(self.config, resolve=True),
        )

        self.global_steps = 0

        # load checkpoint before doing anything
        self._load_checkpoint()

        assert self.async_rollout_mode, "If agent mode is enabled, async server must be enabled"
        if self.adapter is not None and not isinstance(self.adapter, TraceToTripletBase):
            raise ValueError("Adapter must be a TraceToTripletBase for currently VERL implementation.")
                
        # Extract validation kwargs from config
        
        verl_version = verl.__version__
        model_path = self.config.actor_rollout_ref.model.path
        model = "/".join(model_path.split("/")[-2:]) 
        # if verl_version == "0.5.0":
        #     # Note (Zhiyuan): To avoid further patch into vllm async server, using the same sentence to get the naming here.
        #     # However, it is possible that verl updates the naming and causes incompatibility.
        #     # Reference: https://github.com/volcengine/verl/blob/5b5e09d9cc20625e436d01f69d9cc739ff681c54/verl/workers/rollout/vllm_rollout/vllm_async_server.py#L217
        #     model = "/".join(self.config.actor_rollout_ref.model.path.split("/")[-2:])
        # else:
        #     # For other versions (e.g., 0.6.0), we use the full path to the model.
        #     model = self.config.actor_rollout_ref.model.path
        val_kwargs = self.config.actor_rollout_ref.rollout.get("val_kwargs", {})
        val_information = {
            "model": model,
            "temperature": val_kwargs.get("temperature", 0.0),
            "top_p": val_kwargs.get("top_p", 1.0),
            "max_turns": self.config.actor_rollout_ref.rollout.multi_turn.max_assistant_turns,
            "format": self.config.actor_rollout_ref.rollout.multi_turn.format,
        }
        val_rollout_n = val_kwargs.get("n", 1)
        
        self.agent_mode_daemon = AgentModeDaemon(
            self.config.agentlightning.port,
            self.config.actor_rollout_ref.rollout.n,
            train_information={
                "model": model,
                "temperature": self.config.actor_rollout_ref.rollout.temperature,
                "top_p": self.config.actor_rollout_ref.rollout.top_p,
                "max_turns": self.config.actor_rollout_ref.rollout.multi_turn.max_assistant_turns,
                "format": self.config.actor_rollout_ref.rollout.multi_turn.format,
            },
            val_information=val_information,
            val_rollout_n=val_rollout_n,
            tokenizer=self.tokenizer,
            mini_batch_size=self.config.actor_rollout_ref.actor.ppo_mini_batch_size,
            pad_token_id=self.tokenizer.pad_token_id,
            mode="v1" if self.store is not None else "v0",
            store=self.store,
            llm_proxy=self.llm_proxy,
            adapter=self.adapter,
        )
        self.agent_mode_daemon.start()

        # perform validation before training
        # currently, we only support validation using the reward_function.
        if self.val_reward_fn is not None and self.config.trainer.get("val_before_train", True):
            val_metrics = self._validate()
            assert val_metrics, f"{val_metrics=}"
            pprint(f"Initial validation metrics: {val_metrics}")
            logger.log(data=val_metrics, step=self.global_steps)
            if self.config.trainer.get("val_only", False):
                return

        # add tqdm
        progress_bar = tqdm(total=self.total_training_steps, initial=self.global_steps, desc="Training Progress")

        # we start from step 1
        self.global_steps += 1
        last_val_metrics = None

        for epoch in range(self.config.trainer.total_epochs):
            for batch_dict in self.train_dataloader:
                metrics = {}
                timing_raw = {}
                is_last_step = self.global_steps >= self.total_training_steps

                # train step
                metrics = self._train_step(batch_dict)

                # validate
                if (
                    self.val_reward_fn is not None
                    and self.config.trainer.test_freq > 0
                    and (is_last_step or self.global_steps % self.config.trainer.test_freq == 0)
                ):
                    with _timer("validate", timing_raw):
                        val_metrics: dict = self._validate()
                        if is_last_step:
                            last_val_metrics = val_metrics
                    metrics.update(val_metrics)

                # Wait for any pending dump before checkpoint or finish
                if self.config.trainer.save_freq > 0 and (
                    is_last_step or self.global_steps % self.config.trainer.save_freq == 0
                ):
                    if self._pending_dump_future is not None:
                        try:
                            prev_filename = ray.get(self._pending_dump_future)
                            print(f"[Async] Waiting for dump before checkpoint: {prev_filename}")
                        except Exception as e:
                            print(f"[Async] Dump failed before checkpoint: {e}")
                        self._pending_dump_future = None
                    
                    with _timer("save_checkpoint", timing_raw):
                        self._save_checkpoint()

                # step metrics
                metrics.update(
                    {
                        "training/global_step": self.global_steps,
                        "training/epoch": epoch,
                    }
                )

                # TODO: make a canonical logger that supports various backend
                logger.log(data=metrics, step=self.global_steps)

                if is_last_step:
                    # Ensure all async dumps are completed before finishing
                    if self._pending_dump_future is not None:
                        try:
                            prev_filename = ray.get(self._pending_dump_future)
                            print(f"[Async] Final dump completed: {prev_filename}")
                        except Exception as e:
                            print(f"[Async] Final dump failed: {e}")
                        self._pending_dump_future = None
                    
                    pprint(f"Final validation metrics: {last_val_metrics}")
                    progress_bar.close()

                    # This exit logic is to ensure a robust CI.
                    pprint(f"Flush the logger...")
                    del logger  # Make sure the loggers are flushed and closed properly
                    pprint(f"Training finished at step {self.global_steps}.")
                    return

                progress_bar.update(1)
                self.global_steps += 1<|MERGE_RESOLUTION|>--- conflicted
+++ resolved
@@ -416,10 +416,6 @@
                 outputs=sample_outputs,
                 scores=sample_scores,
                 reward_extra_infos_dict={},
-<<<<<<< HEAD
-                # ground_truth_scores=[""]*len(inputs),  # 或者 None / 0，占位即可
-=======
->>>>>>> a5ee8d04
                 dump_path=val_data_dir,
             )
             val_steps = self.global_steps
