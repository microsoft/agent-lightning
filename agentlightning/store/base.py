# Copyright (c) Microsoft. All rights reserved.

from __future__ import annotations

<<<<<<< HEAD
from typing import Any, Dict, List, Literal, Optional, Sequence, Union
=======
from typing import Any, Dict, List, Literal, Optional, Sequence, TypedDict
>>>>>>> 5ae7933d

from opentelemetry.sdk.trace import ReadableSpan

from agentlightning.types import (
    Attempt,
    AttemptedRollout,
    AttemptStatus,
    NamedResources,
    ResourcesUpdate,
    Rollout,
    RolloutConfig,
    RolloutStatus,
    Span,
    TaskInput,
)


def is_queuing(rollout: Rollout) -> bool:
    return rollout.status == "queuing" or rollout.status == "requeuing"


def is_running(rollout: Rollout) -> bool:
    return rollout.status == "preparing" or rollout.status == "running"


def is_finished(rollout: Rollout) -> bool:
    return rollout.status == "failed" or rollout.status == "succeeded" or rollout.status == "cancelled"


class _UnsetType:
    """A sentinel type to indicate an unset value."""

    __slots__ = ()

    def __repr__(self) -> str:
        return "UNSET"

    def __reduce__(self):
        return (_get_unset, ())


def _get_unset() -> _UnsetType:
    return UNSET


UNSET = _UnsetType()
Unset = _UnsetType  # Alias for convenience


class LightningStoreCapabilities(TypedDict):
    """Capability of a LightningStore implementation."""

    thread_safe: bool
    """Whether the store is thread-safe."""
    async_safe: bool
    """Whether the store is async-safe."""
    zero_copy: bool
    """Whether the store has only one copy across all threads/processes."""


class LightningStore:
    """Contract for the persistent control-plane that coordinates training rollouts.

    A `LightningStore` mediates every interaction between algorithms and runners:

    - **Rollout lifecycle:** accept new rollouts, queue them for execution, create attempts,
      and drive the rollout status machine (`"queuing"` → `"preparing"` → `"running"` →
      `{"succeeded","failed","cancelled"}` or `"requeuing"` when a retry is justified).
    - **Attempt tracking:** record each execution attempt, including progress heartbeats,
      retry sequencing, and terminal states such as `"timeout"` or `"unresponsive"`.
    - **Span ingest:** capture structured telemetry emitted by runners (either as native
      [`Span`][agentlightning.Span] objects or as `opentelemetry.sdk.trace.ReadableSpan`
      instances) so that algorithms can reconstruct trajectories and rewards.
    - **Resource versioning:** manage immutable snapshots of named resources
      (prompt templates, model checkpoints, proxy endpoints, …) and expose a single
      "latest" snapshot that runners can fetch just after claiming work.

    Implementations must provide thread-safe/async-safe semantics: each coroutine should
    appear atomic to callers even when multiple algorithms or runners call the API concurrently.
    Unless stated otherwise, missing identifiers should result in a `ValueError`.
    """

    def capabilities(self) -> LightningStoreCapabilities:
        """Return the capabilities of the store."""
        return LightningStoreCapabilities(
            thread_safe=False,
            async_safe=False,
            zero_copy=False,
        )

    async def start_rollout(
        self,
        input: TaskInput,
        mode: Literal["train", "val", "test"] | None = None,
        resources_id: str | None = None,
        config: RolloutConfig | None = None,
        metadata: Dict[str, Any] | None = None,
    ) -> AttemptedRollout:
        """Register a rollout and immediately create its first attempt.

        !!! note
            Use [`enqueue_rollout()`][agentlightning.LightningStore.enqueue_rollout] when the
            caller only wants to submit work for later scheduling.

        The rollout must be persisted with `status="preparing"` and an initial attempt
        with `sequence_id == 1` so the caller can begin execution without visiting the
        public queue. Implementations are expected to:

        1. Generate a unique `rollout_id` and `attempt_id`.
        2. Record `start_time` for both rollout and attempt based on the current clock.
        3. Copy `config` and `metadata` so later mutations do not leak shared references.
        4. Resolve `resources_id` to the latest resource snapshot when `None` is supplied.

        Args:
            input: Arbitrary task payload supplied by an algorithm.
            mode: Optional semantic mode for downstream analytics (`"train"`, `"val"`, `"test"`).
            resources_id: Concrete resource snapshot to execute against; defaults to the latest stored snapshot.
            config: Rollout retry/timeout policy. Should default to a fresh [`RolloutConfig`][agentlightning.RolloutConfig].
            metadata: Free-form metadata persisted verbatim with the rollout.

        Returns:
            The fully-populated [`AttemptedRollout`][agentlightning.AttemptedRollout] including
            the just-created attempt.

        Raises:
            NotImplementedError: Subclasses must provide durable storage for the rollout.
            ValueError: Implementations should raise when `resources_id` does not exist.
        """
        raise NotImplementedError()

    async def enqueue_rollout(
        self,
        input: TaskInput,
        mode: Literal["train", "val", "test"] | None = None,
        resources_id: str | None = None,
        config: RolloutConfig | None = None,
        metadata: Dict[str, Any] | None = None,
    ) -> Rollout:
        """Persist a rollout in `queuing` state so runners can claim it later.

        !!! note
            Different from [`start_rollout()`][agentlightning.LightningStore.start_rollout],
            this method is called when the caller only wants to submit work for later scheduling.

        Implementations must generate a unique `rollout_id`, stamp `start_time` with
        the current time, default `config` to a fresh [`RolloutConfig`][agentlightning.RolloutConfig],
        and insert the rollout at the tail of the scheduling queue. No attempt is created yet.

        Args:
            input: Arbitrary task payload supplied by an algorithm.
            mode: Optional semantic mode indicator (`"train"`, `"val"`, `"test"`).
            resources_id: Resource snapshot used when a runner eventually executes the rollout.
            config: Fine-grained retry/timeout parameters to persist with the rollout.
            metadata: Free-form metadata stored verbatim with the rollout record.

        Returns:
            The stored [`Rollout`][agentlightning.Rollout] in `queuing` status.

        Raises:
            NotImplementedError: Subclasses must persist the rollout.
            ValueError: Implementations should raise when `resources_id` does not exist.
        """
        raise NotImplementedError()

    async def dequeue_rollout(self) -> Optional[AttemptedRollout]:
        """Claim the oldest queued rollout and transition it to `preparing`.

        This function do not block.

        Retrieval must be FIFO across rollouts that remain in `queuing` or `requeuing`
        state. When a rollout is claimed, implementations must:

        * Transition its status to `"preparing"`.
        * Create a new attempt with `status="preparing"` and `sequence_id` equal to
          the number of attempts already registered for the rollout plus one.
        * Return an [`AttemptedRollout`][agentlightning.AttemptedRollout] snapshot so the
          runner knows both rollout metadata and the attempt identifier.

        Returns:
            The next attempt to execute, or `None` when no eligible rollouts are queued.

        Raises:
            NotImplementedError: Subclasses must implement queue retrieval.
        """
        raise NotImplementedError()

    async def start_attempt(self, rollout_id: str) -> AttemptedRollout:
        """Create a manual retry attempt for an existing rollout.

        This is typically invoked by runners that wish to retry outside of the
        normal queue flow (for example in an online RL setup).
        Implementations must validate that the rollout exists, allocate a fresh `attempt_id`,
        increment the `sequence_id` monotonically, stamp the new attempt with `status="preparing"`,
        and return an up-to-date [`AttemptedRollout`][agentlightning.AttemptedRollout].

        Args:
            rollout_id: Unique identifier of the rollout receiving a new attempt.

        Returns:
            The rollout paired with its newly-created attempt.

        Raises:
            NotImplementedError: Subclasses must implement attempt creation.
            ValueError: Implementations must raise when `rollout_id` is unknown.
        """
        raise NotImplementedError()

    async def add_span(self, span: Span) -> Span:
        """Persist a pre-constructed span emitted during rollout execution.

        The provided [`Span`][agentlightning.Span] must already contain the `rollout_id`,
        `attempt_id`, and `sequence_id`. Implementations must:

        * Verify that both rollout and attempt exist.
        * Ensure span ordering remains strictly increasing per attempt (rejecting or keeping duplicates).
        * Treat the span arrival as a heartbeat: update the attempt's `last_heartbeat_time`
          and transition both attempt and rollout to `"running"` if they were still
          `"preparing"` or `"requeuing"`.

        Args:
            span: Fully populated span to persist.

        Returns:
            The stored span record (implementations may return a copy).

        Raises:
            NotImplementedError: Subclasses must implement span persistence.
            ValueError: Implementations must raise when the referenced rollout or attempt is missing.
        """
        raise NotImplementedError()

    async def add_otel_span(
        self,
        rollout_id: str,
        attempt_id: str,
        readable_span: ReadableSpan,
        sequence_id: int | None = None,
    ) -> Span:
        """Convert and persist an OpenTelemetry span for a particular attempt.

        Implementations must transform the `readable_span` into a [`Span`][agentlightning.Span]
        (typically via [`Span.from_opentelemetry()`][agentlightning.Span.from_opentelemetry]),
        assign a strictly increasing `sequence_id` when one is not provided, and persist it
        using the same semantics as [`add_span()`][agentlightning.LightningStore.add_span].

        Args:
            rollout_id: Identifier of the rollout that produced the span.
            attempt_id: Attempt identifier the span belongs to.
            readable_span: OpenTelemetry span in SDK form.
            sequence_id: Optional explicit ordering hint. When omitted, call
                [`get_next_span_sequence_id()`][agentlightning.LightningStore.get_next_span_sequence_id]
                automatically.

        Returns:
            The stored span record.

        Raises:
            NotImplementedError: Subclasses must implement span persistence.
            ValueError: Implementations must raise when the rollout or attempt is unknown.
        """
        raise NotImplementedError()

    async def query_rollouts(
        self, *, status: Optional[Sequence[RolloutStatus]] = None, rollout_ids: Optional[Sequence[str]] = None
    ) -> List[Union[Rollout, AttemptedRollout]]:
        """Retrieve rollouts filtered by status and/or explicit identifiers.

        Args:
            status: Optional whitelist of [`RolloutStatus`][agentlightning.RolloutStatus] values.
            rollout_ids: Optional whitelist of rollout identifiers to include.

        Returns:
            A list of matching rollouts. Ordering is backend-defined but must be deterministic.

        Raises:
            NotImplementedError: Subclasses must implement the query.
        """
        raise NotImplementedError()

    async def query_attempts(self, rollout_id: str) -> List[Attempt]:
        """Return every attempt ever created for `rollout_id` in ascending sequence order.

        Args:
            rollout_id: Identifier of the rollout being inspected.

        Returns:
            Attempts sorted by `sequence_id` (oldest first). Returns an empty list when none exist.

        Raises:
            NotImplementedError: Subclasses must implement the query.
            ValueError: Implementations must raise when the rollout does not exist.
        """
        raise NotImplementedError()

    async def get_rollout_by_id(self, rollout_id: str) -> Optional[Union[Rollout, AttemptedRollout]]:
        """Fetch a rollout by identifier without mutating its state.

        Args:
            rollout_id: Identifier to retrieve.

        Returns:
            The rollout when found, otherwise `None`.

        Raises:
            NotImplementedError: Subclasses must implement retrieval.
        """
        raise NotImplementedError()

    async def get_latest_attempt(self, rollout_id: str) -> Optional[Attempt]:
        """Fetch the attempt with the highest `sequence_id` for `rollout_id`.

        Args:
            rollout_id: Identifier to inspect.

        Returns:
            The most recent attempt or `None` when no attempts exist yet.

        Raises:
            NotImplementedError: Subclasses must implement retrieval.
            ValueError: Implementations must raise when the rollout does not exist.
        """
        raise NotImplementedError()

    async def query_resources(self) -> List[ResourcesUpdate]:
        """List every stored resource snapshot in insertion order.

        Returns:
            A chronological list of [`ResourcesUpdate`][agentlightning.ResourcesUpdate] objects.

        Raises:
            NotImplementedError: Subclasses must implement retrieval.
        """
        raise NotImplementedError()

    async def get_resources_by_id(self, resources_id: str) -> Optional[ResourcesUpdate]:
        """Return a specific named resource snapshot by identifier.

        Args:
            resources_id: Identifier of the snapshot.

        Returns:
            The stored [`ResourcesUpdate`][agentlightning.ResourcesUpdate], or `None` when missing.

        Raises:
            NotImplementedError: Subclasses must implement retrieval.
        """
        raise NotImplementedError()

    async def get_latest_resources(self) -> Optional[ResourcesUpdate]:
        """Fetch the latest resource snapshot marked as the global default.

        Returns:
            The current latest [`ResourcesUpdate`][agentlightning.ResourcesUpdate], or `None` when
            no resources have been registered yet.

        Raises:
            NotImplementedError: Subclasses must implement retrieval.
        """
        raise NotImplementedError()

    async def get_next_span_sequence_id(self, rollout_id: str, attempt_id: str) -> int:
        """Allocate the next strictly increasing sequence number used to order spans.

        Implementations must retain counters so repeated calls return `1, 2, ...` without
        gaps unless spans were explicitly inserted with a custom `sequence_id`. The
        counter may be scoped per rollout or per attempt, but the sequence must be
        strictly increasing for spans emitted by the specified attempt so traces remain
        totally ordered.

        See [Distributed Tracing][distributed-tracing] for detailed motivations.

        Args:
            rollout_id: Identifier of the rollout emitting spans.
            attempt_id: Attempt identifier for the upcoming span.

        Returns:
            The next integer sequence identifier, unique within the attempt.

        Raises:
            NotImplementedError: Subclasses must provide the allocator.
            ValueError: Implementations must raise when the rollout or attempt does not exist.
        """
        raise NotImplementedError()

    async def wait_for_rollouts(self, *, rollout_ids: List[str], timeout: Optional[float] = None) -> List[Rollout]:
        """Block until the targeted rollouts reach a terminal status or the timeout expires.

        Terminal statuses are `"succeeded"`, `"failed"`, and `"cancelled"`. When the timeout
        elapses, implementations should return the subset of rollouts that are already terminal
        and omit the rest.

        !!! warning
            It's dangerous and might be event-loop blocking to call this function
            with a long timeout. It's a good idea to poll for the method to check
            if new completed rollouts can coming. Be careful in implementing the sleep logic
            to avoid busy-waiting.

        Args:
            rollout_ids: Identifiers of rollouts to watch.
            timeout: Maximum time in seconds to wait. `None` waits indefinitely.

        Returns:
            Rollouts that finished before the deadline, in arbitrary order.

        Raises:
            NotImplementedError: Subclasses must implement waiting semantics.
            ValueError: Implementations must raise when a rollout identifier is unknown.
        """
        raise NotImplementedError()

    async def query_spans(self, rollout_id: str, attempt_id: str | Literal["latest"] | None = None) -> List[Span]:
        """Return the stored spans for a rollout, optionally scoped to one attempt.

        Spans must be returned in ascending `sequence_id` order. Implementations may raise
        a `RuntimeError` when spans were evicted or expired.

        Args:
            rollout_id: Identifier of the rollout being inspected.
            attempt_id: Attempt identifier to filter by. Pass `"latest"` to retrieve only the
                most recent attempt, or `None` to return all spans across attempts.

        Returns:
            An ordered list of spans (possibly empty).

        Raises:
            NotImplementedError: Subclasses must implement the query.
            ValueError: Implementations must raise when the rollout or attempt is unknown.
        """
        raise NotImplementedError()

    async def add_resources(self, resources: NamedResources) -> ResourcesUpdate:
        """Persist a new immutable snapshot of named resources and mark it as latest.

        Implementations must assign a fresh `resources_id` and ensure subsequent calls to
        [`get_latest_resources()`][agentlightning.LightningStore.get_latest_resources] return the
        snapshot produced here.

        Args:
            resources: Mapping of resource names to their serialized payloads.

        Returns:
            The stored [`ResourcesUpdate`][agentlightning.ResourcesUpdate] including its generated id.

        Raises:
            NotImplementedError: Subclasses must implement resource persistence.
        """
        raise NotImplementedError()

    async def update_resources(self, resources_id: str, resources: NamedResources) -> ResourcesUpdate:
        """Overwrite or extend an existing resource snapshot and mark it as latest.

        This API is typically used by algorithms that maintain mutable resources (e.g., model
        checkpoints) under a stable identifier.

        If `resources_id` does not exist, implementations should add it as a new snapshot.

        Args:
            resources_id: Identifier of the snapshot to replace.
            resources: Updated mapping of resource names to payloads.

        Returns:
            The persisted [`ResourcesUpdate`][agentlightning.ResourcesUpdate].

        Raises:
            NotImplementedError: Subclasses must implement resource persistence.
        """
        raise NotImplementedError()

    async def update_rollout(
        self,
        rollout_id: str,
        input: TaskInput | Unset = UNSET,
        mode: Optional[Literal["train", "val", "test"]] | Unset = UNSET,
        resources_id: Optional[str] | Unset = UNSET,
        status: RolloutStatus | Unset = UNSET,
        config: RolloutConfig | Unset = UNSET,
        metadata: Optional[Dict[str, Any]] | Unset = UNSET,
    ) -> Rollout:
        """Update rollout metadata and, when provided, drive status transitions.

        Parameters default to the sentinel [`UNSET`][agentlightning.store.base.UNSET] to
        distinguish omitted fields from explicit `None` assignments. Implementations must:

        * Validate the rollout exists before mutating it.
        * Replace each property when a concrete value (including `None`) is supplied.
        * When the status switches into a terminal state, set `end_time` and signal any waiters.
        * When the status re-enters a queueing state, ensure the rollout is enqueued exactly once.

        Args:
            rollout_id: Identifier of the rollout to update.
            input: Replacement task payload; pass `None` to explicitly clear the input.
            mode: Replacement rollout mode.
            resources_id: Replacement resources snapshot reference.
            status: Target rollout status.
            config: Replacement retry/timeout configuration.
            metadata: Replacement metadata dictionary.

        Returns:
            The updated rollout record.

        Raises:
            NotImplementedError: Subclasses must implement mutation logic.
            ValueError: Implementations must raise when the rollout is unknown or the update is invalid.
        """
        raise NotImplementedError()

    async def update_attempt(
        self,
        rollout_id: str,
        attempt_id: str | Literal["latest"],
        status: AttemptStatus | Unset = UNSET,
        worker_id: str | Unset = UNSET,
        last_heartbeat_time: float | Unset = UNSET,
        metadata: Optional[Dict[str, Any]] | Unset = UNSET,
    ) -> Attempt:
        """Update attempt bookkeeping such as status, worker ownership, and heartbeats.

        When `attempt_id` is `"latest"` the update must target the attempt with the highest
        `sequence_id`; otherwise it must target the specific attempt. Implementations should
        propagate status changes to the rollout (for example via [`propagate_status()`][agentlightning.store.utils.propagate_status])
        once the latest attempt transitions to a terminal state.

        Similar to [`update_rollout()`][agentlightning.LightningStore.update_rollout],
        parameters also default to the sentinel [`UNSET`][agentlightning.store.base.UNSET].

        Args:
            rollout_id: Identifier of the rollout whose attempt will be updated.
            attempt_id: Attempt identifier or `"latest"` as a convenience.
            status: Replacement attempt status. Terminal statuses must set `end_time`.
            worker_id: Identifier for the worker currently processing the attempt.
            last_heartbeat_time: Wall-clock timestamp (seconds) of the latest heartbeat/span.
            metadata: Replacement metadata dictionary.

        Returns:
            The updated attempt record.

        Raises:
            NotImplementedError: Subclasses must implement mutation logic.
            ValueError: Implementations must raise when the rollout or attempt is unknown.
        """
        raise NotImplementedError()<|MERGE_RESOLUTION|>--- conflicted
+++ resolved
@@ -2,11 +2,7 @@
 
 from __future__ import annotations
 
-<<<<<<< HEAD
-from typing import Any, Dict, List, Literal, Optional, Sequence, Union
-=======
-from typing import Any, Dict, List, Literal, Optional, Sequence, TypedDict
->>>>>>> 5ae7933d
+from typing import Any, Dict, List, Literal, Optional, Sequence, Union, TypedDict
 
 from opentelemetry.sdk.trace import ReadableSpan
 
