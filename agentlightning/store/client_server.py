--- conflicted
+++ resolved
@@ -349,16 +349,9 @@
         if self.app is None or not self._cors_allow_origins:
             return
 
-<<<<<<< HEAD
-        allow_origins = ["*"] if self._cors_allow_origins == ["*"] else self._cors_allow_origins
-        self.app.add_middleware(
-            CORSMiddleware,
-            allow_origins=allow_origins,
-=======
         self.app.add_middleware(
             CORSMiddleware,
             allow_origins=self._cors_allow_origins.copy(),
->>>>>>> 9e23ba6b
             allow_methods=["*"],
             allow_headers=["*"],
             allow_credentials=True,
