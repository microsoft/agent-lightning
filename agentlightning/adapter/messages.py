# Copyright (c) Microsoft. All rights reserved.

import json
from collections import defaultdict
from typing import Any, Dict, Generator, Iterable, List, Optional, TypedDict, Union, cast

from openai.types.chat import (
    ChatCompletionAssistantMessageParam,
    ChatCompletionFunctionToolParam,
    ChatCompletionMessageFunctionToolCallParam,
    ChatCompletionMessageParam,
)
<<<<<<< HEAD
from openai.types.shared_params import FunctionDefinition
=======
>>>>>>> 994384cb
from pydantic import TypeAdapter

from agentlightning.types import Span

from .base import TraceAdapter


class OpenAIMessages(TypedDict):
    messages: List[ChatCompletionMessageParam]
    tools: Optional[List[ChatCompletionFunctionToolParam]]


class _RawSpanInfo(TypedDict):
    prompt: List[Dict[str, Any]]
    completion: List[Dict[str, Any]]
    request: Dict[str, Any]
    response: Dict[str, Any]
    tools: List[Dict[str, Any]]


def group_genai_dict(data: Dict[str, Any], prefix: str) -> Union[Dict[str, Any], List[Any]]:
    """
    Convert a flat dict with keys like 'gen_ai.prompt.0.role'
    into structured nested dicts or lists under the given prefix.

    Args:
        data: Flat dictionary (keys are dotted paths).
        prefix: Top-level key to extract (e.g., 'gen_ai.prompt').

    Returns:
        A nested dict (if no index detected) or list (if indexed).
    """
    result: Union[Dict[str, Any], List[Any]] = {}

    # Collect keys that match the prefix
    relevant = {k[len(prefix) + 1 :]: v for k, v in data.items() if k.startswith(prefix + ".")}

    # Detect if we have numeric indices (-> list) or not (-> dict)
    indexed = any(part.split(".")[0].isdigit() for part in relevant.keys())

    if indexed:
        # Group by index
        grouped: Dict[int, Dict[str, Any]] = defaultdict(dict)
        for k, v in relevant.items():
            parts = k.split(".")
            if not parts[0].isdigit():
                continue
            idx, rest = int(parts[0]), ".".join(parts[1:])
            grouped[idx][rest] = v
        # Recursively build
        result = []
        for i in sorted(grouped.keys()):
            result.append(group_genai_dict({f"{prefix}.{rest}": val for rest, val in grouped[i].items()}, prefix))
    else:
        # No indices: build dict
        nested: Dict[str, Any] = defaultdict(dict)
        for k, v in relevant.items():
            if "." in k:
                head, _tail = k.split(".", 1)
                nested[head][f"{prefix}.{k}"] = v
            else:
                result[k] = v
        # Recurse into nested dicts
        for head, subdict in nested.items():
            result[head] = group_genai_dict(subdict, prefix + "." + head)

    return result


def convert_to_openai_messages(prompt_completion_list: List[_RawSpanInfo]) -> Generator[OpenAIMessages, None, None]:
    """
    Convert raw tool call traces + prompt/completion list
    into OpenAI fine-tuning JSONL format (tool calling style).

    https://learn.microsoft.com/en-us/azure/ai-foundry/openai/how-to/fine-tuning-functions
    """
    for pc_entry in prompt_completion_list:
        messages: List[ChatCompletionMessageParam] = []

        # Extract messages
        for msg in pc_entry["prompt"]:
            role = msg["role"]

            if role == "assistant" and "tool_calls" in msg:
                # Use the tool_calls directly
<<<<<<< HEAD
=======
                # This branch is usually not used in the wild.
>>>>>>> 994384cb
                tool_calls: List[ChatCompletionMessageFunctionToolCallParam] = [
                    ChatCompletionMessageFunctionToolCallParam(
                        id=call["id"],
                        type="function",
                        function={"name": call["name"], "arguments": call["arguments"]},
                    )
                    for call in msg["tool_calls"]
                ]
<<<<<<< HEAD
                messages.append(ChatCompletionAssistantMessageParam(role="assistant", tool_calls=tool_calls))
=======
                messages.append(
                    ChatCompletionAssistantMessageParam(role="assistant", content=None, tool_calls=tool_calls)
                )
>>>>>>> 994384cb
            else:
                # Normal user/system/tool content
                message = cast(
                    ChatCompletionMessageParam,
                    TypeAdapter(ChatCompletionMessageParam).validate_python(
                        dict(role=role, content=msg.get("content", ""), tool_call_id=msg.get("tool_call_id", None))
                    ),
                )
                messages.append(message)

        # Extract completions (assistant outputs after tool responses)
        for comp in pc_entry["completion"]:
            if comp.get("role") == "assistant":
                content = comp.get("content")
                if pc_entry["tools"]:
                    tool_calls = [
                        ChatCompletionMessageFunctionToolCallParam(
                            id=tool["call"]["id"],
                            type=tool["call"]["type"],
                            function={"name": tool["name"], "arguments": tool["parameters"]},
                        )
                        for tool in pc_entry["tools"]
                    ]
                    messages.append(
                        ChatCompletionAssistantMessageParam(role="assistant", content=content, tool_calls=tool_calls)
                    )
                else:
                    messages.append(ChatCompletionAssistantMessageParam(role="assistant", content=content))

        # Build tools definitions (if available)
        if "functions" in pc_entry["request"]:
            tools = [
                ChatCompletionFunctionToolParam(
                    type="function",
<<<<<<< HEAD
                    function=FunctionDefinition(
                        name=fn["name"],
                        description=fn.get("description", ""),
                        parameters=(
                            json.loads(fn["parameters"]) if isinstance(fn["parameters"], str) else fn["parameters"]
                        ),
                    ),
=======
                    function={
                        "name": fn["name"],
                        "description": fn.get("description", ""),
                        "parameters": (
                            json.loads(fn["parameters"]) if isinstance(fn["parameters"], str) else fn["parameters"]
                        ),
                    },
>>>>>>> 994384cb
                )
                for fn in pc_entry["request"]["functions"]
            ]
            yield OpenAIMessages(messages=messages, tools=tools)
        else:
            yield OpenAIMessages(messages=messages, tools=None)


class TraceMessagesAdapter(TraceAdapter[List[OpenAIMessages]]):
    """
    Adapter that converts OpenTelemetry trace spans into OpenAI-compatible message format.

    This adapter processes trace spans containing LLM conversation data and transforms them
    into structured OpenAI message format suitable for fine-tuning or analysis. It extracts
    prompts, completions, tool calls, and function definitions from trace attributes and
    reconstructs the conversation flow.

    The adapter handles:
    - Converting flat trace attributes into structured message objects
    - Extracting and matching tool calls with their corresponding requests
    - Building proper OpenAI ChatCompletionMessage objects with roles, content, and tool calls
    - Generating function definitions for tools used in conversations

    Returns:
        List[OpenAIMessages]: A list of structured message conversations with associated tools
    """

    def get_tool_calls(self, completion: Span, all_spans: List[Span], /) -> Iterable[Dict[str, Any]]:
        """Find tool calls in the trace. Returns a dict with the tool call id, name, and arguments.

        The spans that are direct children of the completion span are the tool calls.
        """
        # Get all the spans that are children of the completion span
        children = [span for span in all_spans if span.parent_id == completion.span_id]
        # Get the tool calls from the children
        for maybe_tool_call in children:
            tool_call = group_genai_dict(maybe_tool_call.attributes, "tool")
            if not isinstance(tool_call, dict):
                raise ValueError(f"Extracted tool call from trace is not a dict: {tool_call}")
            if tool_call:
                yield tool_call

    def adapt(self, source: List[Span], /) -> List[OpenAIMessages]:
        raw_prompt_completions: List[_RawSpanInfo] = []

        for span in source:
            attributes = {k: v for k, v in span.attributes.items()}

            # Get all related information from the trace span
            prompt = group_genai_dict(attributes, "gen_ai.prompt") or []
            completion = group_genai_dict(attributes, "gen_ai.completion") or []
            request = group_genai_dict(attributes, "gen_ai.request") or {}
            response = group_genai_dict(attributes, "gen_ai.response") or {}
            if not isinstance(prompt, list):
                raise ValueError(f"Extracted prompt from trace is not a list: {prompt}")
            if not isinstance(completion, list):
                raise ValueError(f"Extracted completion from trace is not a list: {completion}")
            if not isinstance(request, dict):
                raise ValueError(f"Extracted request from trace is not a dict: {request}")
            if not isinstance(response, dict):
                raise ValueError(f"Extracted response from trace is not a dict: {response}")
            if prompt or completion or request or response:
                tools = list(self.get_tool_calls(span, source)) or []
                raw_prompt_completions.append(
                    _RawSpanInfo(
                        prompt=prompt or [], completion=completion, request=request, response=response, tools=tools
                    )
                )

        return list(convert_to_openai_messages(raw_prompt_completions))<|MERGE_RESOLUTION|>--- conflicted
+++ resolved
@@ -10,10 +10,6 @@
     ChatCompletionMessageFunctionToolCallParam,
     ChatCompletionMessageParam,
 )
-<<<<<<< HEAD
-from openai.types.shared_params import FunctionDefinition
-=======
->>>>>>> 994384cb
 from pydantic import TypeAdapter
 
 from agentlightning.types import Span
@@ -99,10 +95,7 @@
 
             if role == "assistant" and "tool_calls" in msg:
                 # Use the tool_calls directly
-<<<<<<< HEAD
-=======
                 # This branch is usually not used in the wild.
->>>>>>> 994384cb
                 tool_calls: List[ChatCompletionMessageFunctionToolCallParam] = [
                     ChatCompletionMessageFunctionToolCallParam(
                         id=call["id"],
@@ -111,13 +104,9 @@
                     )
                     for call in msg["tool_calls"]
                 ]
-<<<<<<< HEAD
-                messages.append(ChatCompletionAssistantMessageParam(role="assistant", tool_calls=tool_calls))
-=======
                 messages.append(
                     ChatCompletionAssistantMessageParam(role="assistant", content=None, tool_calls=tool_calls)
                 )
->>>>>>> 994384cb
             else:
                 # Normal user/system/tool content
                 message = cast(
@@ -152,15 +141,6 @@
             tools = [
                 ChatCompletionFunctionToolParam(
                     type="function",
-<<<<<<< HEAD
-                    function=FunctionDefinition(
-                        name=fn["name"],
-                        description=fn.get("description", ""),
-                        parameters=(
-                            json.loads(fn["parameters"]) if isinstance(fn["parameters"], str) else fn["parameters"]
-                        ),
-                    ),
-=======
                     function={
                         "name": fn["name"],
                         "description": fn.get("description", ""),
@@ -168,7 +148,6 @@
                             json.loads(fn["parameters"]) if isinstance(fn["parameters"], str) else fn["parameters"]
                         ),
                     },
->>>>>>> 994384cb
                 )
                 for fn in pc_entry["request"]["functions"]
             ]
