# Copyright (c) Microsoft. All rights reserved.

from __future__ import annotations

import json
import logging
import multiprocessing
import signal
import socket
import time
from typing import Any, Callable, no_type_check

import flask
import requests
import setproctitle

logger = logging.getLogger(__name__)

__all__ = [
    "instrument_agentops",
    "uninstrument_agentops",
    "agentops_local_server",
    "AgentOpsServerManager",
]

# Module-level storage for originals
_original_handle_chat_attributes: Callable[..., Any] | None = None
_original_handle_response: Callable[..., Any] | None = None


def _patch_new_agentops():
    import agentops.instrumentation.providers.openai.stream_wrapper
    import agentops.instrumentation.providers.openai.wrappers.chat
    from agentops.instrumentation.providers.openai.wrappers.chat import handle_chat_attributes  # type: ignore

    global _original_handle_chat_attributes

    if _original_handle_chat_attributes is not None:
        logger.warning("AgentOps already patched. Skipping.")
        return True

    _original_handle_chat_attributes = handle_chat_attributes  # type: ignore

    @no_type_check
    def _handle_chat_attributes_with_tokens(args=None, kwargs=None, return_value=None, **kws):  # type: ignore
        attributes = _original_handle_chat_attributes(args=args, kwargs=kwargs, return_value=return_value, **kws)
<<<<<<< HEAD
        if return_value is not None and hasattr(return_value, "prompt_token_ids"):
            attributes["prompt_token_ids"] = list(return_value.prompt_token_ids)
        if return_value is not None and hasattr(return_value, "response_token_ids"):
=======
        if (
            return_value is not None
            and hasattr(return_value, "prompt_token_ids")
            and return_value.prompt_token_ids is not None
        ):
            attributes["prompt_token_ids"] = list(return_value.prompt_token_ids)
        if (
            return_value is not None
            and hasattr(return_value, "response_token_ids")
            and return_value.response_token_ids is not None
        ):
>>>>>>> 268bd77c
            attributes["response_token_ids"] = list(return_value.response_token_ids[0])

        # For LiteLLM Proxy (v0.2) with vLLM return_token_ids, response_token_ids now lives in choices
        if (
            return_value is not None
            and hasattr(return_value, "choices")
            and return_value.choices
            and isinstance(return_value.choices, list)
<<<<<<< HEAD
=======
            and len(return_value.choices) > 0
>>>>>>> 268bd77c
        ):
            first_choice = return_value.choices[0]
            # Token IDs from "choices[0].token_ids"
            if "response_token_ids" not in attributes:
<<<<<<< HEAD
                if hasattr(first_choice, "token_ids"):
=======
                if hasattr(first_choice, "token_ids") and first_choice.token_ids is not None:
>>>>>>> 268bd77c
                    attributes["response_token_ids"] = list(first_choice.token_ids)
                # newer versions of OpenAI client SDK
                elif (
                    hasattr(first_choice, "provider_specific_fields")
<<<<<<< HEAD
                    and "token_ids" in first_choice.provider_specific_fields
=======
                    and first_choice.provider_specific_fields.get("token_ids") is not None
>>>>>>> 268bd77c
                ):
                    attributes["response_token_ids"] = list(first_choice.provider_specific_fields["token_ids"])

            # log probability
<<<<<<< HEAD
            # This is temporarily. We need a unified conventions for classifying and naming logprobs.
            if hasattr(first_choice, "logprobs") and first_choice.logprobs is not None:
                if first_choice.logprobs.content:
                    attributes["logprobs.content"] = json.dumps(
                        [logprob.model_dump() for logprob in first_choice.logprobs.content]
                    )
                if first_choice.logprobs.refusal:
=======
            # This is temporary. We need a unified convention for classifying and naming logprobs.
            if hasattr(first_choice, "logprobs") and first_choice.logprobs is not None:
                if hasattr(first_choice.logprobs, "content") and first_choice.logprobs.content is not None:
                    attributes["logprobs.content"] = json.dumps(
                        [logprob.model_dump() for logprob in first_choice.logprobs.content]
                    )
                if hasattr(first_choice.logprobs, "refusal") and first_choice.logprobs.refusal is not None:
>>>>>>> 268bd77c
                    attributes["logprobs.refusal"] = json.dumps(
                        [logprob.model_dump() for logprob in first_choice.logprobs.refusal]
                    )

        # For LiteLLM, response is a openai._legacy_response.LegacyAPIResponse
        if (
            return_value is not None
            and hasattr(return_value, "http_response")
            and return_value.http_response is not None
            and hasattr(return_value.http_response, "json")
        ):
            json_data = return_value.http_response.json()
            if isinstance(json_data, dict):
<<<<<<< HEAD
                if "prompt_token_ids" in json_data:
                    attributes["prompt_token_ids"] = list(json_data["prompt_token_ids"])
                if "response_token_ids" in json_data:
=======
                if json_data.get("prompt_token_ids") is not None:
                    attributes["prompt_token_ids"] = list(json_data["prompt_token_ids"])
                if json_data.get("response_token_ids") is not None:
>>>>>>> 268bd77c
                    attributes["response_token_ids"] = list(json_data["response_token_ids"][0])

        return attributes

    agentops.instrumentation.providers.openai.wrappers.chat.handle_chat_attributes = _handle_chat_attributes_with_tokens
    agentops.instrumentation.providers.openai.stream_wrapper.handle_chat_attributes = (
        _handle_chat_attributes_with_tokens
    )
    logger.info("Patched newer version of agentops using handle_chat_attributes")
    return True


def _unpatch_new_agentops():
    import agentops.instrumentation.providers.openai.stream_wrapper
    import agentops.instrumentation.providers.openai.wrappers.chat

    global _original_handle_chat_attributes
    if _original_handle_chat_attributes is not None:
        agentops.instrumentation.providers.openai.wrappers.chat.handle_chat_attributes = (
            _original_handle_chat_attributes
        )
        agentops.instrumentation.providers.openai.stream_wrapper.handle_chat_attributes = (
            _original_handle_chat_attributes
        )
        _original_handle_chat_attributes = None
        logger.info("Unpatched newer version of agentops using handle_chat_attributes")


def _patch_old_agentops():
    import opentelemetry.instrumentation.openai.shared.chat_wrappers  # type: ignore
    from opentelemetry.instrumentation.openai.shared.chat_wrappers import _handle_response, dont_throw  # type: ignore

    global _original_handle_response
    _original_handle_response = _handle_response  # type: ignore

    @dont_throw  # type: ignore
    def _handle_response_with_tokens(response, span, *args, **kwargs):  # type: ignore
        _original_handle_response(response, span, *args, **kwargs)  # type: ignore
        if hasattr(response, "prompt_token_ids"):  # type: ignore
            span.set_attribute("prompt_token_ids", list(response.prompt_token_ids))  # type: ignore
        if hasattr(response, "response_token_ids"):  # type: ignore
            span.set_attribute("response_token_ids", list(response.response_token_ids[0]))  # type: ignore

        # For LiteLLM, response is a openai._legacy_response.LegacyAPIResponse
        if hasattr(response, "http_response") and hasattr(response.http_response, "json"):  # type: ignore
            json_data = response.http_response.json()  # type: ignore
            if isinstance(json_data, dict):
                if "prompt_token_ids" in json_data:
                    span.set_attribute("prompt_token_ids", list(json_data["prompt_token_ids"]))  # type: ignore
                if "response_token_ids" in json_data:
                    span.set_attribute("response_token_ids", list(json_data["response_token_ids"][0]))  # type: ignore

    opentelemetry.instrumentation.openai.shared.chat_wrappers._handle_response = _handle_response_with_tokens  # type: ignore
    logger.info("Patched earlier version of agentops using _handle_response")
    return True


def _unpatch_old_agentops():
    import opentelemetry.instrumentation.openai.shared.chat_wrappers  # type: ignore

    global _original_handle_response
    if _original_handle_response is not None:
        opentelemetry.instrumentation.openai.shared.chat_wrappers._handle_response = _original_handle_response  # type: ignore
        _original_handle_response = None
        logger.info("Unpatched earlier version of agentops using _handle_response")


def instrument_agentops():
    """
    Instrument agentops to capture token IDs.
    Automatically detects and uses the appropriate patching method based on the installed agentops version.
    """
    # Try newest version first (tested for 0.4.16)
    try:
        return _patch_new_agentops()
    except ImportError as e:
        logger.debug(f"Couldn't patch newer version of agentops: {str(e)}")

    # Note: 0.4.15 needs another patching method, but it's too shortlived to be worth handling separately.

    # Try older version (tested for 0.4.13)
    try:
        return _patch_old_agentops()
    except ImportError as e:
        logger.warning(f"Couldn't patch older version of agentops: {str(e)}")
        logger.error("Failed to instrument agentops - neither patching method was successful")
        return False


def uninstrument_agentops():
    """Uninstrument agentops to stop capturing token IDs."""
    try:
        _unpatch_new_agentops()
    except Exception:
        pass
    try:
        _unpatch_old_agentops()
    except Exception:
        pass


def agentops_local_server():
    """
    Returns a Flask app that can be used to test agentops integration.
    This server provides endpoints for token fetching and a catch-all endpoint.
    """
    app = flask.Flask(__name__)

    @app.route("/v3/auth/token", methods=["POST"])
    def fetch_token():  # type: ignore
        return {"token": "dummy", "project_id": "dummy"}

    @app.route("/", defaults={"path": ""}, methods=["GET", "POST"])
    @app.route("/<path:path>", methods=["GET", "POST"])
    def catch_all(path: str):  # type: ignore
        return {"path": path}

    return app


def _run_server(**kwargs: Any):  # type: ignore
    """
    Internal function to run the Flask server.
    This is used to avoid issues with multiprocessing and Flask's reloader.
    """
    signal.signal(signal.SIGINT, signal.SIG_IGN)  # Ignore SIGINT in worker processes
    setproctitle.setproctitle(multiprocessing.current_process().name)
    app = agentops_local_server()
    app.run(**kwargs)


class AgentOpsServerManager:
    """Manages a AgentOps local server to bypass the online service of AgentOps."""

    def __init__(self, daemon: bool = True, port: int | None = None):
        self.server_process: multiprocessing.Process | None = None
        self.server_port = port
        self.daemon = daemon
        logger.info("AgentOpsServerManager initialized.")

    def _find_available_port(self) -> int:
        with socket.socket(socket.AF_INET, socket.SOCK_STREAM) as s:
            s.bind(("", 0))
            return s.getsockname()[1]

    def start(self):
        if self.server_process and self.server_process.is_alive():
            logger.warning("AgentOps server process appears to be already running.")
            return

        if self.server_port is None:
            self.server_port = self._find_available_port()

        logger.info(f"Starting AgentOps local server on port {self.server_port}...")

        self.server_process = multiprocessing.Process(
            target=_run_server,
            kwargs={"host": "127.0.0.1", "port": self.server_port, "use_reloader": False, "debug": False},
            daemon=self.daemon,
            name="AgentLightning-AgentOpsServer",
        )
        self.server_process.start()
        logger.info(
            f"AgentOps local server process (PID: {self.server_process.pid}) started, targeting port {self.server_port}."
        )
        for attempt in range(20):  # 10 seconds total
            time.sleep(0.5)  # Brief wait for server to start up
            try:
                result = requests.get(f"http://127.0.0.1:{self.server_port}/")
                if result.status_code == 200:
                    break
            except Exception as e:
                logger.debug(f"Error checking AgentOps server: {e}")
            logger.warning(f"AgentOps still not ready after {attempt} attempts. Retrying...")
        else:
            logger.error(f"AgentOps local server failed to start or exited prematurely.")
            return

        if not self.server_process.is_alive():
            logger.error(f"AgentOps local server failed to start or exited prematurely.")

    def is_alive(self) -> bool:
        if self.server_process and self.server_process.is_alive():
            return True
        return False

    def stop(self):
        if self.server_process is not None and self.server_process.is_alive():
            logger.info(f"Stopping AgentOps local server (PID: {self.server_process.pid})...")
            self.server_process.terminate()  # Send SIGTERM
            self.server_process.join(timeout=5)  # Wait for clean exit
            if self.server_process.is_alive():
                logger.warning(
                    f"AgentOps server (PID: {self.server_process.pid}) did not terminate gracefully, killing..."
                )
                self.server_process.kill()  # Force kill
                self.server_process.join(timeout=10)  # Wait for kill
            self.server_process = None
            logger.info(f"AgentOps local server stopped.")
        else:
            logger.info("AgentOps local server was not running or already stopped.")

    def get_port(self) -> int | None:
        # Check liveness again in case it died since start()
        if self.is_alive() and self.server_port is not None:
            return self.server_port
        # If called after server stopped or failed, port might be stale or None
        if self.server_port is not None and (self.server_process is None or not self.server_process.is_alive()):
            logger.warning(
                f"AgentOps server port {self.server_port} is stored, but server process is not alive. Returning stored port."
            )
        return self.server_port<|MERGE_RESOLUTION|>--- conflicted
+++ resolved
@@ -44,11 +44,6 @@
     @no_type_check
     def _handle_chat_attributes_with_tokens(args=None, kwargs=None, return_value=None, **kws):  # type: ignore
         attributes = _original_handle_chat_attributes(args=args, kwargs=kwargs, return_value=return_value, **kws)
-<<<<<<< HEAD
-        if return_value is not None and hasattr(return_value, "prompt_token_ids"):
-            attributes["prompt_token_ids"] = list(return_value.prompt_token_ids)
-        if return_value is not None and hasattr(return_value, "response_token_ids"):
-=======
         if (
             return_value is not None
             and hasattr(return_value, "prompt_token_ids")
@@ -60,7 +55,6 @@
             and hasattr(return_value, "response_token_ids")
             and return_value.response_token_ids is not None
         ):
->>>>>>> 268bd77c
             attributes["response_token_ids"] = list(return_value.response_token_ids[0])
 
         # For LiteLLM Proxy (v0.2) with vLLM return_token_ids, response_token_ids now lives in choices
@@ -69,41 +63,21 @@
             and hasattr(return_value, "choices")
             and return_value.choices
             and isinstance(return_value.choices, list)
-<<<<<<< HEAD
-=======
             and len(return_value.choices) > 0
->>>>>>> 268bd77c
         ):
             first_choice = return_value.choices[0]
             # Token IDs from "choices[0].token_ids"
             if "response_token_ids" not in attributes:
-<<<<<<< HEAD
-                if hasattr(first_choice, "token_ids"):
-=======
                 if hasattr(first_choice, "token_ids") and first_choice.token_ids is not None:
->>>>>>> 268bd77c
                     attributes["response_token_ids"] = list(first_choice.token_ids)
                 # newer versions of OpenAI client SDK
                 elif (
                     hasattr(first_choice, "provider_specific_fields")
-<<<<<<< HEAD
-                    and "token_ids" in first_choice.provider_specific_fields
-=======
                     and first_choice.provider_specific_fields.get("token_ids") is not None
->>>>>>> 268bd77c
                 ):
                     attributes["response_token_ids"] = list(first_choice.provider_specific_fields["token_ids"])
 
             # log probability
-<<<<<<< HEAD
-            # This is temporarily. We need a unified conventions for classifying and naming logprobs.
-            if hasattr(first_choice, "logprobs") and first_choice.logprobs is not None:
-                if first_choice.logprobs.content:
-                    attributes["logprobs.content"] = json.dumps(
-                        [logprob.model_dump() for logprob in first_choice.logprobs.content]
-                    )
-                if first_choice.logprobs.refusal:
-=======
             # This is temporary. We need a unified convention for classifying and naming logprobs.
             if hasattr(first_choice, "logprobs") and first_choice.logprobs is not None:
                 if hasattr(first_choice.logprobs, "content") and first_choice.logprobs.content is not None:
@@ -111,7 +85,6 @@
                         [logprob.model_dump() for logprob in first_choice.logprobs.content]
                     )
                 if hasattr(first_choice.logprobs, "refusal") and first_choice.logprobs.refusal is not None:
->>>>>>> 268bd77c
                     attributes["logprobs.refusal"] = json.dumps(
                         [logprob.model_dump() for logprob in first_choice.logprobs.refusal]
                     )
@@ -125,15 +98,9 @@
         ):
             json_data = return_value.http_response.json()
             if isinstance(json_data, dict):
-<<<<<<< HEAD
-                if "prompt_token_ids" in json_data:
-                    attributes["prompt_token_ids"] = list(json_data["prompt_token_ids"])
-                if "response_token_ids" in json_data:
-=======
                 if json_data.get("prompt_token_ids") is not None:
                     attributes["prompt_token_ids"] = list(json_data["prompt_token_ids"])
                 if json_data.get("response_token_ids") is not None:
->>>>>>> 268bd77c
                     attributes["response_token_ids"] = list(json_data["response_token_ids"][0])
 
         return attributes
