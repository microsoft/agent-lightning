name: Examples - Calc-X
permissions:
  contents: read
on:
  schedule:
    # Every day at 3 AM UTC+8
    - cron: '0 19 * * *'

  workflow_dispatch:

  repository_dispatch:
    types: [ci-calc-x, ci-all]

run-name: >-
  ${{ github.event_name == 'repository_dispatch'
      && format(
        'Calc-X - PR #{0} - {1} - {2}',
        github.event.client_payload.pull_number,
        github.event.client_payload.ci_label,
        github.event.client_payload.correlation_id
      )
      || format('Calc-X - {0}', github.event_name) }}

jobs:
  calc-x-perf:
    if: >
      github.event_name != 'repository_dispatch' ||
      github.event.action == 'ci-calc-x' ||
      github.event.action == 'ci-all'
    name: Calc-X Performance (Python ${{ matrix.python-version }}, ${{ matrix.setup-script }})
    runs-on: [self-hosted, 1ES.Pool=agl-runner-gpu]
    timeout-minutes: 90
    strategy:
      matrix:
        include:
        - python-version: '3.10'
          setup-script: 'legacy'
        - python-version: '3.12'
          setup-script: 'stable'
        - python-version: '3.13'
          setup-script: 'latest'
      fail-fast: false
    steps:
      - name: Check GPU status
        run: nvidia-smi
      - name: Check disk space
        run: df -h
      - uses: actions/checkout@v4
        with:
          ref: ${{ github.event_name == 'repository_dispatch' && github.event.client_payload.pr_ref || (github.event.pull_request.number && format('refs/pull/{0}/merge', github.event.pull_request.number)) || github.ref }}
      - uses: astral-sh/setup-uv@v7
        with:
          enable-cache: true
          python-version: ${{ matrix.python-version }}
      - name: Upgrade dependencies (latest)
        run: uv lock --upgrade
        if: matrix.setup-script == 'latest'
      - name: Sync dependencies (latest)
        run: |
          uv sync --frozen --no-default-groups --extra verl \
            --group dev --group experiment --group agents --group torch-gpu-stable
        if: matrix.setup-script == 'latest'
      - name: Sync dependencies (stable & legacy)
        run: |
          uv sync --frozen --no-default-groups --extra verl \
            --group dev --group experiment --group agents --group torch-gpu-${{ matrix.setup-script }}
        if: matrix.setup-script != 'latest'
      - name: Freeze dependencies
        run: |
          set -ex
          uv pip freeze | tee requirements-freeze.txt
          echo "UV_LOCKED=1" >> $GITHUB_ENV
          echo "UV_NO_SYNC=1" >> $GITHUB_ENV
      - name: Upload dependencies artifact
        uses: actions/upload-artifact@v4
        with:
          name: dependencies-calc-x-performance-${{ matrix.python-version }}-${{ matrix.setup-script }}
          path: requirements-freeze.txt
          compression-level: 0

      - name: Launch LiteLLM Proxy
        run: |
          ./scripts/litellm_run.sh
        env:
          AZURE_API_BASE: ${{ secrets.AZURE_GROUP_SUBSCRIPTION_API_BASE }}
          AZURE_API_KEY: ${{ secrets.AZURE_GROUP_SUBSCRIPTION_API_KEY }}

      - name: Prepare Calc-X dataset
        run: |
          set -ex
          cd examples/calc_x
          uv run gdown --fuzzy https://drive.google.com/file/d/1FQMyKLLd6hP9dw9rfZn1EZOWNvKaDsqw/view
          unzip calc-x-data.zip -d data
          rm calc-x-data.zip

      - name: Calc-X MCP sanity check
        run: |
          set -ex
          cd examples/calc_x
          uv run tests/test_mcp_calculator.py
        env:
          OPENAI_API_BASE: http://localhost:12306/
          OPENAI_API_KEY: dummy
      - name: Calc-X sanity check
        run: |
          set -ex
          cd examples/calc_x
          uv run legacy_calc_agent_debug.py
        env:
          OPENAI_BASE_URL: http://localhost:12306/
          OPENAI_API_KEY: dummy

      # Calc-X training suddenly works after running the sanity check.
      # And it has to be run before Spider training.
      # The client side used to hang in many of my attempts.
      # Don't ask why. Don't touch this.
      - name: Calc-X training
        run: |
          source .venv/bin/activate
          cd examples/calc_x
          ../../scripts/restart_ray.sh
          sleep 5
          python train_calc_agent.py --val-file data/test_mini.parquet --ci
        shell: bash
        env:
          WANDB_BASE_URL: ${{ secrets.MSR_WANDB_BASE_URL }}
          WANDB_API_KEY: ${{ secrets.MSR_WANDB_API_KEY }}
        id: calc_x_train

      - name: Validate Calc-X training
        run: |
          set -ex
          uv run scripts/validate_example_wandb.py ${{ steps.calc_x_train.outputs.project_name }} ${{ steps.calc_x_train.outputs.run_name }}
        env:
          WANDB_BASE_URL: ${{ secrets.MSR_WANDB_BASE_URL }}
          WANDB_API_KEY: ${{ secrets.MSR_WANDB_API_KEY }}

  calc-x-variants:
    if: >
      github.event_name != 'repository_dispatch' ||
      github.event.action == 'ci-calc-x' ||
      github.event.action == 'ci-all'
    name: Calc-X Variants (Python ${{ matrix.python-version }}, ${{ matrix.setup-script }})
    runs-on: [self-hosted, 1ES.Pool=agl-runner-gpu]
    timeout-minutes: 90
    strategy:
      matrix:
        include:
        - python-version: '3.10'
          setup-script: 'legacy'
        - python-version: '3.12'
          setup-script: 'stable'
        - python-version: '3.13'
          setup-script: 'latest'
      fail-fast: false
    steps:
      - name: Check GPU status
        run: nvidia-smi
      - name: Check disk space
        run: df -h
      - uses: actions/checkout@v4
        with:
          ref: ${{ github.event_name == 'repository_dispatch' && github.event.client_payload.pr_ref || (github.event.pull_request.number && format('refs/pull/{0}/merge', github.event.pull_request.number)) || github.ref }}
      - uses: astral-sh/setup-uv@v7
        with:
          enable-cache: true
          python-version: ${{ matrix.python-version }}
      - name: Upgrade dependencies (latest)
        run: uv lock --upgrade
        if: matrix.setup-script == 'latest'
      - name: Sync dependencies (latest)
        run: |
          uv sync --frozen --no-default-groups --extra verl \
            --group dev --group experiment --group agents --extra weave --group torch-gpu-stable
        if: matrix.setup-script == 'latest'
      - name: Sync dependencies (stable & legacy)
        run: |
          uv sync --frozen --no-default-groups --extra verl \
            --group dev --group experiment --group agents --extra weave --group torch-gpu-${{ matrix.setup-script }}
        if: matrix.setup-script != 'latest'
      - name: Freeze dependencies
        run: |
          set -ex
          uv pip freeze | tee requirements-freeze.txt
          echo "UV_LOCKED=1" >> $GITHUB_ENV
          echo "UV_NO_SYNC=1" >> $GITHUB_ENV
      - name: Upload dependencies artifact
        uses: actions/upload-artifact@v4
        with:
          name: dependencies-calc-x-variants-${{ matrix.python-version }}-${{ matrix.setup-script }}
          path: requirements-freeze.txt
          compression-level: 0

      - name: Launch LiteLLM Proxy
        run: |
          ./scripts/litellm_run.sh
        env:
          AZURE_API_BASE: ${{ secrets.AZURE_GROUP_SUBSCRIPTION_API_BASE }}
          AZURE_API_KEY: ${{ secrets.AZURE_GROUP_SUBSCRIPTION_API_KEY }}

      - name: Prepare Calc-X dataset
        run: |
          set -ex
          cd examples/calc_x
          uv run gdown --fuzzy https://drive.google.com/file/d/1FQMyKLLd6hP9dw9rfZn1EZOWNvKaDsqw/view
          unzip calc-x-data.zip -d data
          rm calc-x-data.zip

      - name: Calc-X MCP sanity check
        run: |
          set -ex
          cd examples/calc_x
          uv run tests/test_mcp_calculator.py
        env:
          OPENAI_API_BASE: http://localhost:12306/
          OPENAI_API_KEY: dummy
      - name: Calc-X sanity check
        run: |
          set -ex
          cd examples/calc_x
          uv run legacy_calc_agent_debug.py
        env:
          OPENAI_BASE_URL: http://localhost:12306/
          OPENAI_API_KEY: dummy

      - name: Training with local model
        run: |
          set -ex
          source .venv/bin/activate
          cd examples/calc_x
          ../../scripts/restart_ray.sh
          sleep 5
          hf download Qwen/Qwen2.5-0.5B-Instruct --local-dir data/qwen_model
          PYTHONUNBUFFERED=1 python train_calc_agent.py --val-file data/test_mini.parquet --ci-fast --model $(realpath data/qwen_model)
          sleep 10
        shell: bash
        env:
          WANDB_BASE_URL: ${{ secrets.MSR_WANDB_BASE_URL }}
          WANDB_API_KEY: ${{ secrets.MSR_WANDB_API_KEY }}
        id: calc_x_train_local_model

      - name: Validate training with local model
        run: |
          set -ex
          uv run scripts/validate_example_wandb.py ${{ steps.calc_x_train_local_model.outputs.project_name }} ${{ steps.calc_x_train_local_model.outputs.run_name }}
        env:
          WANDB_BASE_URL: ${{ secrets.MSR_WANDB_BASE_URL }}
          WANDB_API_KEY: ${{ secrets.MSR_WANDB_API_KEY }}

      - name: Training with LLM Proxy
        run: |
          set -ex
          source .venv/bin/activate
          cd examples/calc_x
          ../../scripts/restart_ray.sh
          sleep 5
          PYTHONUNBUFFERED=1 python train_calc_agent.py --val-file data/test_mini.parquet --ci-fast --llm-proxy
          sleep 10
        shell: bash
        env:
          WANDB_BASE_URL: ${{ secrets.MSR_WANDB_BASE_URL }}
          WANDB_API_KEY: ${{ secrets.MSR_WANDB_API_KEY }}
        id: calc_x_train_llm_proxy

      - name: Validate training with LLM Proxy
        run: |
          set -ex
          uv run scripts/validate_example_wandb.py ${{ steps.calc_x_train_llm_proxy.outputs.project_name }} ${{ steps.calc_x_train_llm_proxy.outputs.run_name }}
        env:
          WANDB_BASE_URL: ${{ secrets.MSR_WANDB_BASE_URL }}
          WANDB_API_KEY: ${{ secrets.MSR_WANDB_API_KEY }}

      - name: Training with LoRA
        run: |
          set -ex
          source .venv/bin/activate
          cd examples/calc_x
          ../../scripts/restart_ray.sh
          sleep 5
          PYTHONUNBUFFERED=1 python train_calc_agent.py --val-file data/test_mini.parquet --ci-fast --lora
          sleep 10
        shell: bash
        env:
          WANDB_BASE_URL: ${{ secrets.MSR_WANDB_BASE_URL }}
          WANDB_API_KEY: ${{ secrets.MSR_WANDB_API_KEY }}
        id: calc_x_train_lora
        if: matrix.setup-script != 'legacy'

      - name: Validate training with LoRA
        run: |
          set -ex
          uv run scripts/validate_example_wandb.py ${{ steps.calc_x_train_lora.outputs.project_name }} ${{ steps.calc_x_train_lora.outputs.run_name }}
        env:
          WANDB_BASE_URL: ${{ secrets.MSR_WANDB_BASE_URL }}
          WANDB_API_KEY: ${{ secrets.MSR_WANDB_API_KEY }}
        if: matrix.setup-script != 'legacy'

<<<<<<< HEAD
      - name: Training with Trajectory mode
=======
      - name: Training with Weave
>>>>>>> 4b36b25a
        run: |
          set -ex
          source .venv/bin/activate
          cd examples/calc_x
          ../../scripts/restart_ray.sh
          sleep 5
<<<<<<< HEAD
          PYTHONUNBUFFERED=1 python train_calc_agent.py --val-file data/test_mini.parquet --ci-fast --trajectory-mode
=======
          PYTHONUNBUFFERED=1 python train_calc_agent.py --val-file data/test_mini.parquet --ci-fast --weave
>>>>>>> 4b36b25a
          sleep 10
        shell: bash
        env:
          WANDB_BASE_URL: ${{ secrets.MSR_WANDB_BASE_URL }}
          WANDB_API_KEY: ${{ secrets.MSR_WANDB_API_KEY }}
<<<<<<< HEAD
        id: calc_x_train_trajectory_mode
        if: matrix.setup-script != 'legacy'
=======
        id: calc_x_train_weave

      - name: Validate training with Weave
        run: |
          set -ex
          uv run scripts/validate_example_wandb.py ${{ steps.calc_x_train_weave.outputs.project_name }} ${{ steps.calc_x_train_weave.outputs.run_name }}
        env:
          WANDB_BASE_URL: ${{ secrets.MSR_WANDB_BASE_URL }}
          WANDB_API_KEY: ${{ secrets.MSR_WANDB_API_KEY }}
>>>>>>> 4b36b25a

      - name: Training with external store
        run: |
          set -euo pipefail
          source .venv/bin/activate
          cd examples/calc_x
          ../../scripts/restart_ray.sh

          agl store --port 4747 &
          sleep 5
          AGL_MANAGED_STORE=0 AGL_CURRENT_ROLE=runner python train_calc_agent.py --external-store-address http://localhost:4747 --val-file data/test_mini.parquet --ci-fast &
          sleep 5
          AGL_MANAGED_STORE=0 AGL_CURRENT_ROLE=algorithm python train_calc_agent.py --external-store-address http://localhost:4747 --val-file data/test_mini.parquet --ci-fast

          pkill -f agl && echo "SIGTERM sent to agl" || echo "No agl process found"
          while pgrep -f agl; do
            echo "Waiting for agl to finish..."
            sleep 5
          done
          pkill -f train_calc_agent.py && echo "SIGTERM sent to train_calc_agent.py" || echo "No train_calc_agent.py process found"
          while pgrep -f train_calc_agent.py; do
            echo "Waiting for train_calc_agent.py to finish..."
            sleep 5
          done
          echo "train_calc_agent.py has finished."
        shell: bash
        env:
          WANDB_BASE_URL: ${{ secrets.MSR_WANDB_BASE_URL }}
          WANDB_API_KEY: ${{ secrets.MSR_WANDB_API_KEY }}
        id: calc_x_train_external_store

      - name: Validate training with external store
        run: |
          set -ex
          uv run scripts/validate_example_wandb.py ${{ steps.calc_x_train_external_store.outputs.project_name }} ${{ steps.calc_x_train_external_store.outputs.run_name }}
        env:
          WANDB_BASE_URL: ${{ secrets.MSR_WANDB_BASE_URL }}
          WANDB_API_KEY: ${{ secrets.MSR_WANDB_API_KEY }}

      - name: Training with role-based environment variables
        run: |
          set -euo pipefail
          source .venv/bin/activate
          cd examples/calc_x
          ../../scripts/restart_ray.sh

          PYTHONUNBUFFERED=1 AGL_SERVER_HOST=127.0.0.1 AGL_SERVER_PORT=5858 AGL_CURRENT_ROLE=runner python train_calc_agent.py --val-file data/test_mini.parquet --ci-fast &
          sleep 5
          PYTHONUNBUFFERED=1 AGL_SERVER_HOST=0.0.0.0 AGL_SERVER_PORT=5858 AGL_CURRENT_ROLE=algorithm python train_calc_agent.py --val-file data/test_mini.parquet --ci-fast

          pkill -f train_calc_agent.py && echo "SIGTERM sent to train_calc_agent.py" || echo "No train_calc_agent.py process found"
          while pgrep -f train_calc_agent.py; do
            echo "Waiting for train_calc_agent.py to finish..."
            sleep 5
          done
          echo "train_calc_agent.py has finished."
        shell: bash
        env:
          WANDB_BASE_URL: ${{ secrets.MSR_WANDB_BASE_URL }}
          WANDB_API_KEY: ${{ secrets.MSR_WANDB_API_KEY }}
        id: calc_x_train_role_based_env_var

      - name: Validate training with role-based environment variables
        run: |
          set -ex
          uv run scripts/validate_example_wandb.py ${{ steps.calc_x_train_role_based_env_var.outputs.project_name }} ${{ steps.calc_x_train_role_based_env_var.outputs.run_name }}
        env:
          WANDB_BASE_URL: ${{ secrets.MSR_WANDB_BASE_URL }}
          WANDB_API_KEY: ${{ secrets.MSR_WANDB_API_KEY }}<|MERGE_RESOLUTION|>--- conflicted
+++ resolved
@@ -295,31 +295,43 @@
           WANDB_API_KEY: ${{ secrets.MSR_WANDB_API_KEY }}
         if: matrix.setup-script != 'legacy'
 
-<<<<<<< HEAD
       - name: Training with Trajectory mode
-=======
-      - name: Training with Weave
->>>>>>> 4b36b25a
-        run: |
-          set -ex
-          source .venv/bin/activate
-          cd examples/calc_x
-          ../../scripts/restart_ray.sh
-          sleep 5
-<<<<<<< HEAD
+        run: |
+          set -ex
+          source .venv/bin/activate
+          cd examples/calc_x
+          ../../scripts/restart_ray.sh
+          sleep 5
           PYTHONUNBUFFERED=1 python train_calc_agent.py --val-file data/test_mini.parquet --ci-fast --trajectory-mode
-=======
-          PYTHONUNBUFFERED=1 python train_calc_agent.py --val-file data/test_mini.parquet --ci-fast --weave
->>>>>>> 4b36b25a
           sleep 10
         shell: bash
         env:
           WANDB_BASE_URL: ${{ secrets.MSR_WANDB_BASE_URL }}
           WANDB_API_KEY: ${{ secrets.MSR_WANDB_API_KEY }}
-<<<<<<< HEAD
         id: calc_x_train_trajectory_mode
         if: matrix.setup-script != 'legacy'
-=======
+
+      - name: Validate training with Trajectory mode
+        run: |
+          set -ex
+          uv run scripts/validate_example_wandb.py ${{ steps.calc_x_train_trajectory_mode.outputs.project_name }} ${{ steps.calc_x_train_trajectory_mode.outputs.run_name }}
+        env:
+          WANDB_BASE_URL: ${{ secrets.MSR_WANDB_BASE_URL }}
+          WANDB_API_KEY: ${{ secrets.MSR_WANDB_API_KEY }}
+
+      - name: Training with Weave
+        run: |
+          set -ex
+          source .venv/bin/activate
+          cd examples/calc_x
+          ../../scripts/restart_ray.sh
+          sleep 5
+          PYTHONUNBUFFERED=1 python train_calc_agent.py --val-file data/test_mini.parquet --ci-fast --weave
+          sleep 10
+        shell: bash
+        env:
+          WANDB_BASE_URL: ${{ secrets.MSR_WANDB_BASE_URL }}
+          WANDB_API_KEY: ${{ secrets.MSR_WANDB_API_KEY }}
         id: calc_x_train_weave
 
       - name: Validate training with Weave
@@ -329,7 +341,6 @@
         env:
           WANDB_BASE_URL: ${{ secrets.MSR_WANDB_BASE_URL }}
           WANDB_API_KEY: ${{ secrets.MSR_WANDB_API_KEY }}
->>>>>>> 4b36b25a
 
       - name: Training with external store
         run: |
