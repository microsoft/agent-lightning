# Copyright (c) Microsoft. All rights reserved.

# pyright: reportPrivateUsage=false

from __future__ import annotations

import gzip
from types import SimpleNamespace
from typing import Any, Dict, Iterable, List, Optional, Sequence, Tuple, cast

import pytest
from fastapi import Request
from opentelemetry.proto.collector.trace.v1.trace_service_pb2 import (
    ExportTraceServiceRequest,
    ExportTraceServiceResponse,
)
from opentelemetry.proto.common.v1.common_pb2 import AnyValue, KeyValue
from opentelemetry.proto.resource.v1.resource_pb2 import Resource as ProtoResource
from opentelemetry.proto.trace.v1.trace_pb2 import Span as ProtoSpan
from opentelemetry.proto.trace.v1.trace_pb2 import Status as ProtoStatus
from opentelemetry.sdk.resources import Resource
from opentelemetry.sdk.trace import ReadableSpan
from opentelemetry.sdk.trace.export import SpanExportResult
from starlette.types import Message, Scope

<<<<<<< HEAD
from agentlightning.types.tracer import SpanNames
=======
from agentlightning.semconv import LightningResourceAttributes
from agentlightning.store import LightningStore
>>>>>>> ce80b09a
from agentlightning.utils import otlp

BASE_TIME_NANOS = 1_700_000_000_000_000_000
EVENT_TIME_OFFSET = 3_000_000_000
EVENT_TIME_SECONDS = (BASE_TIME_NANOS + EVENT_TIME_OFFSET) / 1_000_000_000
EXTRA_EVENT_TIME_OFFSET = 4_000_000_000
EXTRA_EVENT_TIME_SECONDS = (BASE_TIME_NANOS + EXTRA_EVENT_TIME_OFFSET) / 1_000_000_000


class _StubStore:
    def __init__(self) -> None:
        self.sequence_calls: List[tuple[str, str]] = []
        self.next_value = 1

    async def get_many_span_sequence_ids(self, rollout_attempt_ids: Sequence[Tuple[str, str]]) -> Sequence[int]:
        self.sequence_calls.extend(rollout_attempt_ids)
        allocations: List[int] = []
        for _ in rollout_attempt_ids:
            allocations.append(self.next_value)
            self.next_value += 1
        return allocations


def _make_request(
    body: bytes,
    *,
    content_type: str = otlp.PROTOBUF_CT,
    content_encoding: Optional[str] = None,
    accept_encoding: Optional[str] = None,
) -> Request:
    headers: List[tuple[bytes, bytes]] = [(b"content-type", content_type.encode())]
    if content_encoding:
        headers.append((b"content-encoding", content_encoding.encode()))
    if accept_encoding:
        headers.append((b"accept-encoding", accept_encoding.encode()))

    scope: Scope = {
        "type": "http",
        "asgi": {"version": "3.0", "spec_version": "2.3"},
        "method": "POST",
        "path": "/v1/test",
        "headers": headers,
    }

    body_sent = False

    async def receive() -> Message:
        nonlocal body_sent
        if body_sent:
            return {"type": "http.request", "body": b"", "more_body": False}
        body_sent = True
        return {"type": "http.request", "body": body, "more_body": False}

    return Request(scope, receive)


def _set_any_value(av: AnyValue, value: object) -> None:
    if isinstance(value, bool):
        av.bool_value = value
    elif isinstance(value, int):
        av.int_value = value
    elif isinstance(value, float):
        av.double_value = value
    elif isinstance(value, bytes):
        av.bytes_value = value
    elif isinstance(value, list):
        for item in cast(List[Any], value):
            _set_any_value(av.array_value.values.add(), item)
    elif isinstance(value, dict):
        for key, item in cast(Dict[str, Any], value).items():
            kv = av.kvlist_value.values.add()
            kv.key = key
            _set_any_value(kv.value, item)
    else:
        av.string_value = str(value)


def _add_attribute(attrs: Iterable[KeyValue], key: str, value: object) -> None:
    kv = attrs.add()  # type: ignore
    kv.key = key
    _set_any_value(kv.value, value)  # type: ignore


def _build_span_request() -> ExportTraceServiceRequest:
    request = ExportTraceServiceRequest()
    resource_spans = request.resource_spans.add()
    _add_attribute(resource_spans.resource.attributes, LightningResourceAttributes.ROLLOUT_ID.value, "resource-rollout")
    _add_attribute(resource_spans.resource.attributes, LightningResourceAttributes.ATTEMPT_ID.value, "resource-attempt")
    _add_attribute(
        resource_spans.resource.attributes,
        LightningResourceAttributes.SPAN_SEQUENCE_ID.value,
        "5",
    )
    resource_spans.schema_url = "https://example/schema"

    scope_spans = resource_spans.scope_spans.add()
    span = scope_spans.spans.add()
    span.trace_id = bytes.fromhex("01" * 16)
    span.span_id = bytes.fromhex("02" * 8)
    span.parent_span_id = bytes.fromhex("03" * 8)
    span.name = "test-span"
    span.start_time_unix_nano = BASE_TIME_NANOS
    span.end_time_unix_nano = BASE_TIME_NANOS + 2_000_000_000
    span.status.code = ProtoStatus.STATUS_CODE_ERROR
    span.status.message = "boom"

    _add_attribute(span.attributes, "foo", "bar")
    _add_attribute(span.attributes, LightningResourceAttributes.ROLLOUT_ID.value, "span-rollout")
    _add_attribute(span.attributes, LightningResourceAttributes.ATTEMPT_ID.value, "span-attempt")
    _add_attribute(span.attributes, LightningResourceAttributes.SPAN_SEQUENCE_ID.value, "7")

    event = span.events.add()
    event.name = "event"
    event.time_unix_nano = BASE_TIME_NANOS + EVENT_TIME_OFFSET
    _add_attribute(event.attributes, "event-attr", 9)

    link = span.links.add()
    link.trace_id = bytes.fromhex("04" * 16)
    link.span_id = bytes.fromhex("05" * 8)
    _add_attribute(link.attributes, "link-attr", True)

    return request


@pytest.mark.asyncio
async def test_handle_otlp_export_success_with_gzip_response() -> None:
    request_msg = _build_span_request()
    body = request_msg.SerializeToString()
    request = _make_request(
        body,
        accept_encoding="gzip;q=0.9,br",
    )

    received: List[ExportTraceServiceRequest] = []

    async def callback(message: ExportTraceServiceRequest) -> None:
        received.append(message)

    response = await otlp.handle_otlp_export(
        request,
        ExportTraceServiceRequest,
        ExportTraceServiceResponse,
        callback,
        signal_name="traces",
    )

    assert response.status_code == 200
    assert received and received[0].SerializeToString() == body
    assert response.headers["Content-Encoding"] == "gzip"
    assert gzip.decompress(response.body) == ExportTraceServiceResponse().SerializeToString()


@pytest.mark.asyncio
async def test_handle_otlp_export_rejects_invalid_content_type() -> None:
    request = _make_request(b"{}", content_type="application/json")

    response = await otlp.handle_otlp_export(
        request,
        ExportTraceServiceRequest,
        ExportTraceServiceResponse,
        None,
        signal_name="traces",
    )

    assert response.status_code == 400
    status = otlp.Status()  # type: ignore[attr-defined]
    status.ParseFromString(response.body)  # type: ignore
    assert "Unsupported Content-Type" in status.message


@pytest.mark.asyncio
async def test_handle_otlp_export_rejects_bad_payload() -> None:
    request = _make_request(b"not-a-proto")

    response = await otlp.handle_otlp_export(
        request,
        ExportTraceServiceRequest,
        ExportTraceServiceResponse,
        None,
        signal_name="traces",
    )

    assert response.status_code == 400
    status = otlp.Status()  # type: ignore[attr-defined]
    status.ParseFromString(response.body)  # type: ignore
    assert "Unable to parse" in status.message


@pytest.mark.asyncio
async def test_handle_otlp_export_accepts_gzip_body() -> None:
    request_msg = ExportTraceServiceRequest()
    request_msg.resource_spans.add()
    gz_body = gzip.compress(request_msg.SerializeToString())
    request = _make_request(gz_body, content_encoding="gzip")

    response = await otlp.handle_otlp_export(
        request,
        ExportTraceServiceRequest,
        ExportTraceServiceResponse,
        None,
        signal_name="traces",
    )

    assert response.status_code == 200


@pytest.mark.asyncio
async def test_spans_from_proto_prefers_span_level_metadata() -> None:
    store = _StubStore()
    request = _build_span_request()

    spans = await otlp.spans_from_proto(request, store.get_many_span_sequence_ids)

    assert len(spans) == 1
    span = spans[0]
    assert span.rollout_id == "span-rollout"
    assert span.attempt_id == "span-attempt"
    assert span.sequence_id == 7
    assert span.status.status_code == "ERROR"
    assert span.events[0].timestamp == pytest.approx(EVENT_TIME_SECONDS)  # type: ignore
    assert span.links[0].context.trace_id == "0404" * 8
    assert span.links[0].attributes == {"link-attr": True}
    assert span.resource.attributes[LightningResourceAttributes.ROLLOUT_ID.value] == "resource-rollout"
    assert span.resource.schema_url == "https://example/schema"
    assert not store.sequence_calls


@pytest.mark.asyncio
async def test_spans_from_proto_requests_sequence_ids_when_missing() -> None:
    store = _StubStore()
    request = ExportTraceServiceRequest()
    resource_spans = request.resource_spans.add()
    _add_attribute(resource_spans.resource.attributes, LightningResourceAttributes.ROLLOUT_ID.value, "r1")
    _add_attribute(resource_spans.resource.attributes, LightningResourceAttributes.ATTEMPT_ID.value, "a1")

    scope_span = resource_spans.scope_spans.add()
    span = scope_span.spans.add()
    span.trace_id = b""  # exercise default ids
    span.span_id = b""
    span.name = "needs-seq"

    spans = await otlp.spans_from_proto(request, store.get_many_span_sequence_ids)

    assert len(spans) == 1
    assert spans[0].sequence_id == 1
    assert store.sequence_calls == [("r1", "a1")]


@pytest.mark.asyncio
async def test_spans_from_proto_bulk_issues_for_mixed_rollouts() -> None:
    store = _StubStore()
    request = ExportTraceServiceRequest()

    resource_first = request.resource_spans.add()
    _add_attribute(resource_first.resource.attributes, SpanNames.ROLLOUT_ID, "r1")
    _add_attribute(resource_first.resource.attributes, SpanNames.ATTEMPT_ID, "a-default")

    scope_first = resource_first.scope_spans.add()
    span_missing = scope_first.spans.add()
    span_missing.trace_id = bytes.fromhex("11" * 16)
    span_missing.span_id = bytes.fromhex("22" * 8)
    span_missing.name = "missing-seq"
    _add_attribute(span_missing.attributes, SpanNames.ATTEMPT_ID, "a1")

    span_negative = scope_first.spans.add()
    span_negative.trace_id = bytes.fromhex("33" * 16)
    span_negative.span_id = bytes.fromhex("44" * 8)
    span_negative.name = "negative-seq"
    _add_attribute(span_negative.attributes, SpanNames.ATTEMPT_ID, "a2")
    _add_attribute(span_negative.attributes, SpanNames.SPAN_SEQUENCE_ID, "-5")

    resource_second = request.resource_spans.add()
    _add_attribute(resource_second.resource.attributes, SpanNames.ROLLOUT_ID, "r2")
    _add_attribute(resource_second.resource.attributes, SpanNames.ATTEMPT_ID, "b1")

    scope_second = resource_second.scope_spans.add()
    span_second = scope_second.spans.add()
    span_second.trace_id = bytes.fromhex("55" * 16)
    span_second.span_id = bytes.fromhex("66" * 8)
    span_second.name = "other-rollout"

    spans = await otlp.spans_from_proto(request, store.get_many_span_sequence_ids)
    assert [span.name for span in spans] == ["missing-seq", "negative-seq", "other-rollout"]
    assert [span.sequence_id for span in spans] == [1, 2, 3]
    assert store.sequence_calls == [("r1", "a1"), ("r1", "a2"), ("r2", "b1")]


@pytest.mark.asyncio
async def test_spans_from_proto_skips_spans_without_ids() -> None:
    store = _StubStore()
    request = ExportTraceServiceRequest()
    request.resource_spans.add()  # missing rollout and attempt

    spans = await otlp.spans_from_proto(request, store.get_many_span_sequence_ids)

    assert spans == []
    assert store.sequence_calls == []


def test_normalize_sequence_id_handles_bad_values(caplog: pytest.LogCaptureFixture) -> None:
    caplog.set_level("WARNING")
    assert otlp._normalize_sequence_id("not-int") is None
    assert any("Invalid sequence_id" in record.message for record in caplog.records)


def test_any_value_to_python_full_roundtrip() -> None:
    av = AnyValue()
    _set_any_value(
        av,
        {
            "s": "hello",
            "b": True,
            "i": 5,
            "d": 1.5,
            "arr": ["x", 2],
            "nested": {"k": b"\x01"},
        },
    )

    result = otlp._any_value_to_python(av)
    assert result == {
        "s": "hello",
        "b": True,
        "i": 5,
        "d": 1.5,
        "arr": ["x", 2],
        "nested": {"k": "01"},
    }


def test_kv_list_to_dict_converts_values() -> None:
    resource = ProtoResource()
    _add_attribute(resource.attributes, "num", 10)
    _add_attribute(resource.attributes, "flag", False)

    converted = otlp._kv_list_to_dict(resource.attributes)
    assert converted == {"num": 10, "flag": False}


def test_bytes_to_hex_helpers() -> None:
    assert otlp._bytes_to_trace_id_hex(b"") == "0" * 32
    assert otlp._bytes_to_span_id_hex(b"") == "0" * 16
    assert otlp._bytes_to_trace_id_hex(b"\xff") == "ff".rjust(32, "0")
    assert otlp._bytes_to_span_id_hex(b"\xaa") == "aa".rjust(16, "0")


def test_events_and_links_from_proto() -> None:
    span = ProtoSpan()
    event = span.events.add()
    event.name = "evt"
    event.time_unix_nano = BASE_TIME_NANOS + EXTRA_EVENT_TIME_OFFSET
    _add_attribute(event.attributes, "alpha", "beta")

    link = span.links.add()
    link.trace_id = bytes.fromhex("06" * 16)
    link.span_id = bytes.fromhex("07" * 8)
    _add_attribute(link.attributes, "delta", 1)

    events = otlp._events_from_proto(span)
    links = otlp._links_from_proto(span)

    assert events[0].timestamp == pytest.approx(EXTRA_EVENT_TIME_SECONDS)  # type: ignore
    assert events[0].attributes == {"alpha": "beta"}
    assert links[0].context.trace_id == "0606" * 8
    assert links[0].attributes == {"delta": 1}


def test_resource_from_proto() -> None:
    resource = ProtoResource()
    _add_attribute(resource.attributes, "key", "value")
    result = otlp._resource_from_proto(resource, schema_url="https://example/schema")
    assert result.attributes == {"key": "value"}
    assert result.schema_url == "https://example/schema"


def test_maybe_gzip_response_parses_quality_values() -> None:
    request = SimpleNamespace(headers={"Accept-Encoding": "br, gzip;q=0.1"})
    payload = b"payload"
    compressed, headers = otlp._maybe_gzip_response(cast(Request, request), payload)

    assert headers == {"Content-Encoding": "gzip"}
    assert gzip.decompress(compressed) == payload


def test_bad_request_response_matches_request_encoding() -> None:
    request = SimpleNamespace(headers={"Accept-Encoding": "gzip"})
    response = otlp._bad_request_response(cast(Request, request), "error")

    assert response.status_code == 400
    assert response.media_type == otlp.PROTOBUF_CT
    status = otlp.Status()  # type: ignore[attr-defined]
    status.ParseFromString(gzip.decompress(response.body))
    assert status.message == "error"


class _DummyReadableSpan:
    def __init__(self) -> None:
        self._resource = Resource.create({"existing": "value"})


def test_lightning_store_otlp_exporter_overrides_resources(monkeypatch: pytest.MonkeyPatch) -> None:
    exporter = otlp.LightningStoreOTLPExporter(endpoint="http://collector")

    captured_spans: List[List[_DummyReadableSpan]] = []

    def fake_export(self: otlp.LightningStoreOTLPExporter, spans: List[_DummyReadableSpan]) -> SpanExportResult:
        captured_spans.append(spans)
        return SpanExportResult.SUCCESS

    monkeypatch.setattr(otlp.OTLPSpanExporter, "export", fake_export, raising=False)

    exporter.enable_store_otlp("http://store", "rollout", "attempt")
    span = _DummyReadableSpan()

    result = exporter.export([cast(ReadableSpan, span)])

    assert result == SpanExportResult.SUCCESS
    assert captured_spans
    attributes = captured_spans[0][0]._resource.attributes  # type: ignore[attr-defined]
    assert attributes[LightningResourceAttributes.ROLLOUT_ID.value] == "rollout"
    assert attributes[LightningResourceAttributes.ATTEMPT_ID.value] == "attempt"

    exporter.disable_store_otlp()
    assert exporter._rollout_id is None
    assert exporter._attempt_id is None<|MERGE_RESOLUTION|>--- conflicted
+++ resolved
@@ -23,12 +23,7 @@
 from opentelemetry.sdk.trace.export import SpanExportResult
 from starlette.types import Message, Scope
 
-<<<<<<< HEAD
-from agentlightning.types.tracer import SpanNames
-=======
 from agentlightning.semconv import LightningResourceAttributes
-from agentlightning.store import LightningStore
->>>>>>> ce80b09a
 from agentlightning.utils import otlp
 
 BASE_TIME_NANOS = 1_700_000_000_000_000_000
@@ -283,26 +278,26 @@
     request = ExportTraceServiceRequest()
 
     resource_first = request.resource_spans.add()
-    _add_attribute(resource_first.resource.attributes, SpanNames.ROLLOUT_ID, "r1")
-    _add_attribute(resource_first.resource.attributes, SpanNames.ATTEMPT_ID, "a-default")
+    _add_attribute(resource_first.resource.attributes, LightningResourceAttributes.ROLLOUT_ID.value, "r1")
+    _add_attribute(resource_first.resource.attributes, LightningResourceAttributes.ATTEMPT_ID.value, "a-default")
 
     scope_first = resource_first.scope_spans.add()
     span_missing = scope_first.spans.add()
     span_missing.trace_id = bytes.fromhex("11" * 16)
     span_missing.span_id = bytes.fromhex("22" * 8)
     span_missing.name = "missing-seq"
-    _add_attribute(span_missing.attributes, SpanNames.ATTEMPT_ID, "a1")
+    _add_attribute(span_missing.attributes, LightningResourceAttributes.ATTEMPT_ID.value, "a1")
 
     span_negative = scope_first.spans.add()
     span_negative.trace_id = bytes.fromhex("33" * 16)
     span_negative.span_id = bytes.fromhex("44" * 8)
     span_negative.name = "negative-seq"
-    _add_attribute(span_negative.attributes, SpanNames.ATTEMPT_ID, "a2")
-    _add_attribute(span_negative.attributes, SpanNames.SPAN_SEQUENCE_ID, "-5")
+    _add_attribute(span_negative.attributes, LightningResourceAttributes.ATTEMPT_ID.value, "a2")
+    _add_attribute(span_negative.attributes, LightningResourceAttributes.SPAN_SEQUENCE_ID.value, "-5")
 
     resource_second = request.resource_spans.add()
-    _add_attribute(resource_second.resource.attributes, SpanNames.ROLLOUT_ID, "r2")
-    _add_attribute(resource_second.resource.attributes, SpanNames.ATTEMPT_ID, "b1")
+    _add_attribute(resource_second.resource.attributes, LightningResourceAttributes.ROLLOUT_ID.value, "r2")
+    _add_attribute(resource_second.resource.attributes, LightningResourceAttributes.ATTEMPT_ID.value, "b1")
 
     scope_second = resource_second.scope_spans.add()
     span_second = scope_second.spans.add()
