--- conflicted
+++ resolved
@@ -393,13 +393,13 @@
         assert len(spans) > 0
         # TODO: didn't test the token ids in streaming chunks here
     finally:
-<<<<<<< HEAD
-        proxy.stop()
+        await proxy.stop()
+        await store.stop()
 
 
 @pytest.mark.asyncio
 async def test_anthropic_token_ids(qwen25_model: RemoteOpenAIServer):
-    proxy, store = _make_proxy_and_store(qwen25_model)
+    proxy, store = await _make_proxy_and_store(qwen25_model)
     try:
         resource, rollout = await _new_resource(proxy, store)
         adapter = LlmProxyTraceToTriplet()
@@ -443,8 +443,5 @@
             print(f">>> Triplet {i}: {triplet}")
         assert len(triplets) == 2
     finally:
-        proxy.stop()
-=======
-        await proxy.stop()
-        await store.stop()
->>>>>>> 5ae7933d
+        await proxy.stop()
+        await store.stop()