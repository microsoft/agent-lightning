--- conflicted
+++ resolved
@@ -56,18 +56,11 @@
 
 
 @pytest_asyncio.fixture
-<<<<<<< HEAD
-async def server_client() -> AsyncGenerator[Tuple[LightningStoreServer, LightningStoreClient], None]:
-    store = InMemoryLightningStore()
-    port = pick_unused_port()
-    server = LightningStoreServer(store, "127.0.0.1", port)
-=======
 async def server_client(
     store_fixture: LightningStore,
 ) -> AsyncGenerator[Tuple[LightningStoreServer, LightningStoreClient], None]:
     port = pick_unused_port()
     server = LightningStoreServer(store_fixture, "127.0.0.1", port)
->>>>>>> 9e23ba6b
     await server.start()
     client = LightningStoreClient(server.endpoint)
     try:
