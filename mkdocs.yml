site_name: Agent Lightning
site_url: https://microsoft.github.io/agent-lightning/
repo_url: https://github.com/microsoft/agent-lightning
repo_name: agent-lightning

theme:
  name: material
  custom_dir: docs/overrides
  logo: assets/favicon-white.svg
  favicon: assets/favicon.svg
  palette:
    - scheme: default
      primary: agl
      accent: agl
      toggle:
        icon: material/brightness-7
        name: Switch to dark mode
    - scheme: slate
      primary: agl
      accent: agl
      toggle:
        icon: material/brightness-4
        name: Switch to light mode
  features:
    - navigation.sections
    - navigation.expand
    - navigation.top
    - search.suggest
    - search.highlight
    - content.code.copy

markdown_extensions:
  - pymdownx.highlight:
      anchor_linenums: true
  - pymdownx.superfences:
      custom_fences:
        - name: mermaid
          class: mermaid
          format: !!python/name:pymdownx.superfences.fence_code_format
  - pymdownx.snippets
  - admonition
  - pymdownx.details
  - pymdownx.tabbed:
      alternate_style: true
  - toc:
      permalink: true

plugins:
  - search
  - git-revision-date-localized:
      enable_creation_date: true
      type: timeago
  - git-authors
  - macros
  - mkdocstrings:
      handlers:
        python:
          options:
            show_source: true
            show_root_heading: true
            show_symbol_type_heading: true
            show_symbol_type_toc: true
            docstring_style: google
  - autorefs
  - mike:
      version_selector: true
      css_dir: css
      javascript_dir: js
      canonical_version: latest

extra:
  version:
    provider: mike
    default: stable
  source_commit: !ENV [SOURCE_COMMIT, 'main']

extra_javascript:
  - https://unpkg.com/mermaid@10.6.1/dist/mermaid.min.js

nav:
  - Home: index.md
  - Quickstart:
    - Installation: quickstart/installation.md
    - Train the First Agent: quickstart/train-first-agent.md
    - Write the First Algorithm: quickstart/write-first-algorithm.md
  - How-To Guides:
<<<<<<< HEAD
    - Train SQL Agent with RL: how-to/train-sql-agent.md
=======
    - Train SQL Agent: how-to/train-sql-agent.md
  - Algorithm Zoo:
    - Overview: algorithm-zoo/index.md
    - APO: algorithm-zoo/apo.md
    - VERL: algorithm-zoo/verl.md
>>>>>>> bdc0b7e2
  - Deep Dive:
    - Bird's Eye View: deep-dive/birds-eye-view.md
    - Server-Client Architecture (Legacy): deep-dive/server-client-architecture.md
  - API References:
    - Agent: reference/agent.md
    - Algorithm: reference/algorithm.md
    - Command Line: reference/cli.md
    - Instrumentation: reference/instrumentation.md
    - Runner: reference/runner.md
    - Store: reference/store.md
    - Trainer: reference/trainer.md
    - Types: reference/types.md

extra_css:
  - stylesheets/extra.css<|MERGE_RESOLUTION|>--- conflicted
+++ resolved
@@ -84,15 +84,11 @@
     - Train the First Agent: quickstart/train-first-agent.md
     - Write the First Algorithm: quickstart/write-first-algorithm.md
   - How-To Guides:
-<<<<<<< HEAD
     - Train SQL Agent with RL: how-to/train-sql-agent.md
-=======
-    - Train SQL Agent: how-to/train-sql-agent.md
   - Algorithm Zoo:
     - Overview: algorithm-zoo/index.md
     - APO: algorithm-zoo/apo.md
     - VERL: algorithm-zoo/verl.md
->>>>>>> bdc0b7e2
   - Deep Dive:
     - Bird's Eye View: deep-dive/birds-eye-view.md
     - Server-Client Architecture (Legacy): deep-dive/server-client-architecture.md
