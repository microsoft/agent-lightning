--- conflicted
+++ resolved
@@ -123,14 +123,10 @@
     - Trainer: reference/trainer.md
     - Types: reference/types.md
     - Internal: reference/internal.md
-<<<<<<< HEAD
-  - Community:
+  - Miscellaneous:
     - Contributing Guide: community/contributing.md
     - Maintainer Guide: community/maintainers.md
-=======
-  - Miscellaneous:
     - Changelog: changelog.md
->>>>>>> 5c8ac61a
 
 extra_css:
   - https://unpkg.com/katex@0/dist/katex.min.css
