--- conflicted
+++ resolved
@@ -120,11 +120,8 @@
     lora: bool,
     lora_rank: int,
     lora_adapter_path: Optional[str],
-<<<<<<< HEAD
     trajectory_mode: bool = False,
-=======
     weave: bool,
->>>>>>> 4b36b25a
 ):
     """The training entrypoint function for Calc-X agent with VERL algorithm.
 
@@ -140,11 +137,8 @@
         lora: Whether to enable LoRA training.
         lora_rank: LoRA rank to use when LoRA is enabled.
         lora_adapter_path: Optional path to a pre-trained LoRA adapter to load.
-<<<<<<< HEAD
         trajectory_mode: Whether to enable trajectory mode in trace aggregator.
-=======
         weave: Whether to enable Weave tracing.
->>>>>>> 4b36b25a
     """
     # Load datasets (respect CLI file paths)
     train_dataset = cast(agl.Dataset[MathProblem], HuggingFaceDataset.from_parquet(train_file).to_list())  # type: ignore
@@ -307,11 +301,8 @@
         lora=args.lora,
         lora_rank=args.lora_rank,
         lora_adapter_path=args.lora_adapter_path,
-<<<<<<< HEAD
         trajectory_mode=args.trajectory_mode,
-=======
         weave=args.weave,
->>>>>>> 4b36b25a
     )
 
 
